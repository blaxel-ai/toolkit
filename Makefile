ARGS:= $(wordlist 2,$(words $(MAKECMDGOALS)),$(MAKECMDGOALS))

sdk:
	@echo "Downloading controlplane definition from blaxel-ai/controlplane"
	@curl -H "Authorization: token $$(gh auth token)" \
		-H "Accept: application/vnd.github.v3.raw" \
		-o ./definition.yml \
		https://api.github.com/repos/blaxel-ai/controlplane/contents/api/api/definitions/controlplane.yml?ref=main
	oapi-codegen -package=sdk \
		-generate=types,client,spec \
		-o=sdk/blaxel.go \
		-templates=./templates/go \
		definition.yml

# Get git commit hash automatically
GIT_COMMIT := $(shell git rev-parse HEAD 2>/dev/null || echo "unknown")
GIT_COMMIT_SHORT := $(shell git rev-parse --short HEAD 2>/dev/null || echo "unknown")

build:
	@echo "🔨 Building with commit: $(GIT_COMMIT_SHORT)"
<<<<<<< HEAD
	LDFLAGS="-X github.com/blaxel-ai/toolkit/cli/core.commit=$(GIT_COMMIT)" goreleaser release --snapshot --clean --skip homebrew
=======
	goreleaser release --snapshot --clean --skip homebrew
>>>>>>> 8917cb7e
	@if [ "$(shell uname -s)" = "Darwin" ]; then \
		if [ -d "./dist/blaxel_darwin_arm64" ]; then \
			cp ./dist/blaxel_darwin_arm64/blaxel ~/.local/bin/blaxel; \
		else \
			cp ./dist/blaxel_darwin_arm64_v8.0/blaxel ~/.local/bin/blaxel; \
		fi; \
		cp ~/.local/bin/blaxel ~/.local/bin/bl; \
	fi

# Build SDK examples/tests with commit hash
build-sdk:
	@echo "🔨 Building SDK with commit: $(GIT_COMMIT_SHORT)"
	go build -ldflags "-X github.com/blaxel-ai/toolkit/sdk.commitHash=$(GIT_COMMIT)" ./sdk/...

# Development build without goreleaser
build-dev:
	@echo "🔨 Development build with commit: $(GIT_COMMIT_SHORT)"
<<<<<<< HEAD
	go build -ldflags "-X github.com/blaxel-ai/toolkit/cli/core.commit=$(GIT_COMMIT)" -o ./bin/blaxel ./
=======
	go build -ldflags "-X main.version=dev -X main.commit=$(GIT_COMMIT) -X main.date=$(shell date -u +%Y-%m-%dT%H:%M:%SZ)" -o ./bin/blaxel ./
	cp ./bin/blaxel ~/.local/bin/blaxel;
	cp ~/.local/bin/blaxel ~/.local/bin/bl;
	rm -r ./bin;
>>>>>>> 8917cb7e
	@echo "✅ Binary built: ./bin/blaxel"

doc:
	rm -rf docs
	go run main.go docs --format=markdown --output=docs
	rm docs/bl_completion_zsh.md docs/bl_completion_bash.md

lint:
	golangci-lint run

test:
	go test -count=1 ./...

test-integration:
	@echo "🧪 Running CLI integration tests..."
	@if [ -z "$$BL_API_KEY" ]; then \
		echo "❌ Error: BL_API_KEY environment variable is required"; \
		echo "   Please set your API key: export BL_API_KEY=your_api_key"; \
		exit 1; \
	fi
	@if [ -z "$$BL_WORKSPACE" ]; then \
		echo "⚠️  Warning: BL_WORKSPACE not set, using 'main' workspace"; \
		export BL_WORKSPACE=main; \
	fi
	@echo "🔑 Using API key: $${BL_API_KEY:0:8}..."
	@echo "🏢 Using workspace: $${BL_WORKSPACE:-main}"
	@echo "🚀 Starting integration tests (this may take several minutes)..."
	go test -count=1 -v -timeout=30m -run TestCLIWorkflow_CompleteFlow ./test/integration/

install:
	brew install goreleaser
	uv pip install openapi-python-client

tag:
	git tag -a v$(ARGS) -m "Release v$(ARGS)"
	git push origin v$(ARGS)

clean:
	rm -rf ./dist
	rm -rf ./bin

%:
	@:

.PHONY: sdk test test-integration<|MERGE_RESOLUTION|>--- conflicted
+++ resolved
@@ -18,11 +18,7 @@
 
 build:
 	@echo "🔨 Building with commit: $(GIT_COMMIT_SHORT)"
-<<<<<<< HEAD
-	LDFLAGS="-X github.com/blaxel-ai/toolkit/cli/core.commit=$(GIT_COMMIT)" goreleaser release --snapshot --clean --skip homebrew
-=======
 	goreleaser release --snapshot --clean --skip homebrew
->>>>>>> 8917cb7e
 	@if [ "$(shell uname -s)" = "Darwin" ]; then \
 		if [ -d "./dist/blaxel_darwin_arm64" ]; then \
 			cp ./dist/blaxel_darwin_arm64/blaxel ~/.local/bin/blaxel; \
@@ -40,14 +36,10 @@
 # Development build without goreleaser
 build-dev:
 	@echo "🔨 Development build with commit: $(GIT_COMMIT_SHORT)"
-<<<<<<< HEAD
-	go build -ldflags "-X github.com/blaxel-ai/toolkit/cli/core.commit=$(GIT_COMMIT)" -o ./bin/blaxel ./
-=======
 	go build -ldflags "-X main.version=dev -X main.commit=$(GIT_COMMIT) -X main.date=$(shell date -u +%Y-%m-%dT%H:%M:%SZ)" -o ./bin/blaxel ./
 	cp ./bin/blaxel ~/.local/bin/blaxel;
 	cp ~/.local/bin/blaxel ~/.local/bin/bl;
 	rm -r ./bin;
->>>>>>> 8917cb7e
 	@echo "✅ Binary built: ./bin/blaxel"
 
 doc:
