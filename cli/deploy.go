--- conflicted
+++ resolved
@@ -21,7 +21,6 @@
 	"github.com/blaxel-ai/toolkit/cli/deploy"
 	mon "github.com/blaxel-ai/toolkit/cli/monitor"
 	"github.com/blaxel-ai/toolkit/cli/server"
-	"github.com/blaxel-ai/toolkit/sdk"
 	tea "github.com/charmbracelet/bubbletea"
 	"github.com/fatih/color"
 	"github.com/spf13/cobra"
@@ -551,11 +550,7 @@
 
 	switch resourceType {
 	case "agent":
-<<<<<<< HEAD
-		resp, errGet := client.GetAgentWithResponse(ctx, name, &sdk.GetAgentParams{})
-=======
 		resp, errGet := client.GetAgentWithResponse(ctx, name, nil)
->>>>>>> e6c79111
 		if errGet != nil {
 			err = errGet
 		} else {
@@ -563,11 +558,7 @@
 			statusCode = resp.StatusCode()
 		}
 	case "function":
-<<<<<<< HEAD
-		resp, errGet := client.GetFunctionWithResponse(ctx, name, &sdk.GetFunctionParams{})
-=======
 		resp, errGet := client.GetFunctionWithResponse(ctx, name, nil)
->>>>>>> e6c79111
 		if errGet != nil {
 			err = errGet
 		} else {
@@ -575,11 +566,7 @@
 			statusCode = resp.StatusCode()
 		}
 	case "job":
-<<<<<<< HEAD
-		resp, errGet := client.GetJobWithResponse(ctx, name, &sdk.GetJobParams{})
-=======
 		resp, errGet := client.GetJobWithResponse(ctx, name, nil)
->>>>>>> e6c79111
 		if errGet != nil {
 			err = errGet
 		} else {
@@ -587,11 +574,7 @@
 			statusCode = resp.StatusCode()
 		}
 	case "sandbox":
-<<<<<<< HEAD
-		resp, errGet := client.GetSandboxWithResponse(ctx, name, &sdk.GetSandboxParams{})
-=======
 		resp, errGet := client.GetSandboxWithResponse(ctx, name, nil)
->>>>>>> e6c79111
 		if errGet != nil {
 			err = errGet
 		} else {
@@ -640,11 +623,7 @@
 
 	switch resourceType {
 	case "agent":
-<<<<<<< HEAD
-		resp, errGet := client.GetAgentWithResponse(ctx, name, &sdk.GetAgentParams{})
-=======
 		resp, errGet := client.GetAgentWithResponse(ctx, name, nil)
->>>>>>> e6c79111
 		if errGet != nil {
 			err = errGet
 		} else {
@@ -652,11 +631,7 @@
 			statusCode = resp.StatusCode()
 		}
 	case "function":
-<<<<<<< HEAD
-		resp, errGet := client.GetFunctionWithResponse(ctx, name, &sdk.GetFunctionParams{})
-=======
 		resp, errGet := client.GetFunctionWithResponse(ctx, name, nil)
->>>>>>> e6c79111
 		if errGet != nil {
 			err = errGet
 		} else {
@@ -664,11 +639,7 @@
 			statusCode = resp.StatusCode()
 		}
 	case "job":
-<<<<<<< HEAD
-		resp, errGet := client.GetJobWithResponse(ctx, name, &sdk.GetJobParams{})
-=======
 		resp, errGet := client.GetJobWithResponse(ctx, name, nil)
->>>>>>> e6c79111
 		if errGet != nil {
 			err = errGet
 		} else {
@@ -676,11 +647,7 @@
 			statusCode = resp.StatusCode()
 		}
 	case "sandbox":
-<<<<<<< HEAD
-		resp, errGet := client.GetSandboxWithResponse(ctx, name, &sdk.GetSandboxParams{})
-=======
 		resp, errGet := client.GetSandboxWithResponse(ctx, name, nil)
->>>>>>> e6c79111
 		if errGet != nil {
 			err = errGet
 		} else {
