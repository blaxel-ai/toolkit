--- conflicted
+++ resolved
@@ -191,17 +191,13 @@
 	Use:   "bl",
 	Short: "Blaxel CLI is a command line tool to interact with Blaxel APIs.",
 	PersistentPreRunE: func(cmd *cobra.Command, args []string) error {
-<<<<<<< HEAD
-=======
 		// Check for updates in a goroutine to not block the main execution
 		if !skipVersionWarning {
 			checkForUpdates(version)
 		}
 
 		setEnvs()
->>>>>>> 97cd517e
-
-		setEnvs()
+
 		readSecrets(folder)
 		readConfigToml(folder)
 
@@ -286,12 +282,9 @@
 	rootCmd.PersistentFlags().StringVarP(&outputFormat, "output", "o", "", "Output format. One of: pretty,yaml,json,table")
 	rootCmd.PersistentFlags().BoolVarP(&verbose, "verbose", "v", false, "Enable verbose output")
 	rootCmd.PersistentFlags().BoolVarP(&utc, "utc", "u", false, "Enable UTC timezone")
-<<<<<<< HEAD
 	rootCmd.PersistentFlags().StringVarP(&folder, "folder", "f", "", "Deployment app folder, can be a subfolder")
-=======
 	rootCmd.PersistentFlags().BoolVarP(&skipVersionWarning, "skip-version-warning", "", false, "Skip version warning")
 
->>>>>>> 97cd517e
 	if workspace == "" {
 		workspace = sdk.CurrentContext().Workspace
 	}
