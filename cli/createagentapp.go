--- conflicted
+++ resolved
@@ -318,7 +318,7 @@
 					}
 					options := []huh.Option[string]{}
 					for _, model := range models {
-						options = append(options, huh.NewOption(*model.Model, *model.Model))
+						options = append(options, huh.NewOption(*model.Metadata.Name, *model.Metadata.Name))
 					}
 					return options
 				}, &agentAppOptions).
@@ -377,14 +377,9 @@
 					if err != nil {
 						return []huh.Option[string]{}
 					}
-<<<<<<< HEAD
-					for _, model := range models {
-						options = append(options, huh.NewOption(*model.Metadata.Name, *model.Metadata.Name))
-=======
 					options := []huh.Option[string]{}
 					for _, template := range templates {
 						options = append(options, huh.NewOption(template, template))
->>>>>>> e34d81da
 					}
 					return options
 				}, &agentAppOptions).
