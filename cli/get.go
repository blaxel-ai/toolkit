--- conflicted
+++ resolved
@@ -89,14 +89,6 @@
 	var watch bool
 	resources := core.GetResources()
 	for _, resource := range resources {
-<<<<<<< HEAD
-		// Capture resource in closure
-		res := resource
-		subcmd := &cobra.Command{
-			Use:     res.Plural,
-			Aliases: []string{res.Singular, res.Short},
-			Short:   fmt.Sprintf("Get a %s", res.Kind),
-=======
 		aliases := []string{resource.Singular, resource.Short}
 		if len(resource.Aliases) > 0 {
 			aliases = append(aliases, resource.Aliases...)
@@ -114,7 +106,6 @@
 			Use:     resource.Plural,
 			Aliases: aliases,
 			Short:   fmt.Sprintf("Get a %s", resource.Kind),
->>>>>>> e6c79111
 			Run: func(cmd *cobra.Command, args []string) {
 				// Special handling for nested resources (e.g., job executions)
 				if res.Kind == "Job" && len(args) >= 2 {
@@ -176,32 +167,6 @@
 		core.ExitWithError(err)
 	}
 
-<<<<<<< HEAD
-	// Check the function signature to determine if it requires params
-	funcType := funcValue.Type()
-	numIn := funcType.NumIn()
-
-	var fnargs []reflect.Value
-	if numIn == 2 {
-		// Old signature: (ctx, name)
-		fnargs = []reflect.Value{reflect.ValueOf(ctx), reflect.ValueOf(name)}
-	} else if funcType.IsVariadic() && numIn == 3 {
-		// New signature: (ctx, name, ...reqEditors)
-		// Just pass ctx and name, variadic parameter is optional
-		fnargs = []reflect.Value{reflect.ValueOf(ctx), reflect.ValueOf(name)}
-	} else if numIn >= 3 {
-		// Signature with params: (ctx, name, params, ...)
-		// Create an empty params struct - we need to determine the type
-		fnargs = []reflect.Value{
-			reflect.ValueOf(ctx),
-			reflect.ValueOf(name),
-			reflect.New(funcType.In(2)).Elem(), // Empty params struct
-		}
-	} else {
-		core.PrintError("Get", fmt.Errorf("%s%s", formattedError, "unexpected function signature"))
-		os.Exit(1)
-	}
-=======
 	// Determine the number of parameters the function expects
 	funcType := funcValue.Type()
 	numIn := funcType.NumIn()
@@ -221,7 +186,6 @@
 		fnargs = append(fnargs, reflect.Zero(funcType.In(i)))
 	}
 	// Note: variadic reqEditors will be handled automatically by Call
->>>>>>> e6c79111
 
 	// Call the function with the arguments
 	results := funcValue.Call(fnargs)
@@ -286,30 +250,6 @@
 		return nil, fmt.Errorf("fn is not a valid function")
 	}
 
-<<<<<<< HEAD
-	// Check the function signature to determine if it requires params
-	funcType := funcValue.Type()
-	numIn := funcType.NumIn()
-
-	var fnargs []reflect.Value
-	if numIn == 1 {
-		// Old signature: (ctx)
-		fnargs = []reflect.Value{reflect.ValueOf(ctx)}
-	} else if funcType.IsVariadic() && numIn == 2 {
-		// New signature: (ctx, ...reqEditors)
-		// Just pass ctx, variadic parameter is optional
-		fnargs = []reflect.Value{reflect.ValueOf(ctx)}
-	} else if numIn >= 2 {
-		// Signature with params: (ctx, params, ...)
-		// Create an empty params struct
-		fnargs = []reflect.Value{
-			reflect.ValueOf(ctx),
-			reflect.New(funcType.In(1)).Elem(), // Empty params struct
-		}
-	} else {
-		return nil, fmt.Errorf("unexpected function signature")
-	}
-=======
 	// Determine the number of parameters the function expects
 	funcType := funcValue.Type()
 	numIn := funcType.NumIn()
@@ -329,7 +269,6 @@
 		fnargs = append(fnargs, reflect.Zero(funcType.In(i)))
 	}
 	// Note: variadic reqEditors will be handled automatically by Call
->>>>>>> e6c79111
 
 	// Call the function with the arguments
 	results := funcValue.Call(fnargs)
