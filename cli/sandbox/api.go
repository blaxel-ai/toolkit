package sandbox

import (
	"context"
	"fmt"

	"github.com/blaxel-ai/toolkit/cli/core"
	"github.com/blaxel-ai/toolkit/sdk"
)

// GetSandboxURL fetches the sandbox metadata from the control plane and returns its direct URL
func GetSandboxURL(ctx context.Context, workspace, sandboxName string) (string, error) {
	// Get or create the API client
	client := core.GetClient()
	if client == nil {
		// Initialize client if not already done
		credentials := sdk.LoadCredentials(workspace)
		if !credentials.IsValid() {
			return "", fmt.Errorf("no valid credentials found for workspace '%s'", workspace)
		}

		var err error
		client, err = sdk.NewClientWithCredentials(sdk.RunClientWithCredentials{
			ApiURL:      core.GetBaseURL(),
			RunURL:      core.GetRunURL(),
			Credentials: credentials,
			Workspace:   workspace,
		})
		if err != nil {
			return "", fmt.Errorf("failed to create API client: %w", err)
		}
	}

	// Get the sandbox by name
<<<<<<< HEAD
	response, err := client.GetSandboxWithResponse(ctx, sandboxName, &sdk.GetSandboxParams{})
=======
	response, err := client.GetSandboxWithResponse(ctx, sandboxName, nil)
>>>>>>> e6c79111
	if err != nil {
		return "", fmt.Errorf("error getting sandbox: %w", err)
	}

	if response.StatusCode() == 404 {
		return "", fmt.Errorf("sandbox '%s' not found", sandboxName)
	}

	if response.StatusCode() != 200 {
		return "", fmt.Errorf("error getting sandbox: %s", response.Status())
	}

	// Extract the URL from metadata
	sandbox := response.JSON200
	if sandbox != nil && sandbox.Metadata != nil && sandbox.Metadata.Url != nil && *sandbox.Metadata.Url != "" {
		return *sandbox.Metadata.Url, nil
	}

	// Fallback to constructing the URL if not available in metadata
	return fmt.Sprintf("%s/%s/sandboxes/%s", core.GetRunURL(), workspace, sandboxName), nil
}

// NewSandboxClient creates a new sandbox client, fetching the URL from the control plane
func NewSandboxClient(workspace, sandboxName string) (*SandboxClient, error) {
	ctx := context.Background()

	// Get the sandbox URL from the API
	serverURL, err := GetSandboxURL(ctx, workspace, sandboxName)
	if err != nil {
		return nil, fmt.Errorf("failed to get sandbox URL: %w", err)
	}

	// Prepare authentication headers
	authHeaders := make(map[string]string)
	credentials := sdk.LoadCredentials(workspace)
	if !credentials.IsValid() {
		return nil, fmt.Errorf("no valid credentials found for workspace '%s'", workspace)
	}

	// Get the auth provider to get properly formatted headers
	authProvider := sdk.GetAuthProvider(credentials, workspace, core.GetBaseURL())
	headers, err := authProvider.GetHeaders()
	if err != nil {
		return nil, fmt.Errorf("failed to get auth headers: %w", err)
	}

	// Convert headers for sandbox use
	if apiKey, ok := headers["X-Blaxel-Authorization"]; ok {
		// For sandboxes, use standard Authorization header
		authHeaders["Authorization"] = apiKey
	} else if credentials.APIKey != "" {
		authHeaders["X-Blaxel-Api-Key"] = credentials.APIKey
	} else if credentials.AccessToken != "" {
		authHeaders["Authorization"] = "Bearer " + credentials.AccessToken
	} else if credentials.ClientCredentials != "" {
		authHeaders["Authorization"] = "Basic " + credentials.ClientCredentials
	}

	// Create the client with the direct URL
	return NewSandboxClientWithURL(workspace, sandboxName, serverURL, authHeaders)
}<|MERGE_RESOLUTION|>--- conflicted
+++ resolved
@@ -32,11 +32,7 @@
 	}
 
 	// Get the sandbox by name
-<<<<<<< HEAD
-	response, err := client.GetSandboxWithResponse(ctx, sandboxName, &sdk.GetSandboxParams{})
-=======
 	response, err := client.GetSandboxWithResponse(ctx, sandboxName, nil)
->>>>>>> e6c79111
 	if err != nil {
 		return "", fmt.Errorf("error getting sandbox: %w", err)
 	}
