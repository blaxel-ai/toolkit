from logging import getLogger

<<<<<<< HEAD
from starlette.websockets import WebSocket

from blaxel.agents import agent
from blaxel.aimon import init
=======
from beamlit.agents import agent
from beamlit.common import init
from starlette.websockets import WebSocket
>>>>>>> eafa6b2f

settings = init()
logger = getLogger(__name__)


@agent(
    agent={
        "metadata": {
            "name": "voice-agent",
        },
        "spec": {
            "description": "A chat agent using Blaxel to handle your tasks.",
            "model": "gpt-4o-mini-realtime-preview",
        },
    },
    remote_functions=["brave-search"],
)
async def main(
    websocket: WebSocket, agent, functions,
):
    try:
        agent.bind_tools(functions)
        await agent.aconnect(websocket)
    except Exception as e:
        logger.error(f"Error connecting to agent: {str(e)}")
        await websocket.send_text(str(e))
        await websocket.close()<|MERGE_RESOLUTION|>--- conflicted
+++ resolved
@@ -1,15 +1,8 @@
 from logging import getLogger
 
-<<<<<<< HEAD
+from blaxel.agents import agent
+from blaxel.common import init
 from starlette.websockets import WebSocket
-
-from blaxel.agents import agent
-from blaxel.aimon import init
-=======
-from beamlit.agents import agent
-from beamlit.common import init
-from starlette.websockets import WebSocket
->>>>>>> eafa6b2f
 
 settings = init()
 logger = getLogger(__name__)
