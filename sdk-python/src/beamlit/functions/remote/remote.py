"""
This module provides functionalities to integrate remote functions into Beamlit.
It includes classes for creating dynamic schemas based on function parameters and managing remote toolkits.
"""

import asyncio
import os
import warnings
from dataclasses import dataclass
from typing import Callable

import pydantic
import typing_extensions as t
from langchain_core.tools.base import BaseTool, ToolException

from beamlit.api.functions import get_function, list_functions
from beamlit.authentication.authentication import AuthenticatedClient
from beamlit.common.settings import get_settings
from beamlit.errors import UnexpectedStatus
from beamlit.functions.mcp.mcp import MCPClient, MCPToolkit
from beamlit.models import Function, StoreFunctionParameter
from beamlit.run import RunClient


def create_dynamic_schema(name: str, parameters: list[StoreFunctionParameter]) -> type[pydantic.BaseModel]:
    """
    Creates a dynamic Pydantic schema based on function parameters.

    Args:
        name (str): The name of the schema.
        parameters (list[StoreFunctionParameter]): List of parameter objects.

    Returns:
        type[pydantic.BaseModel]: The dynamically created Pydantic model.
    """
    field_definitions = {}
    for param in parameters:
        field_type = str
        if param.type_ == "number":
            field_type = float
        elif param.type_ == "integer":
            field_type = int
        elif param.type_ == "boolean":
            field_type = bool

        field_definitions[param.name] = (
            field_type,
            pydantic.Field(description=param.description or "")
        )
    return pydantic.create_model(
        f"{name}Schema",
        **field_definitions
    )


class RemoteTool(BaseTool):
    """
    Tool for interacting with remote functions.

    Attributes:
        client (RunClient): The client used to execute remote function calls.
        resource_name (str): The name of the remote resource.
        kit (bool): Indicates whether the tool is part of a function kit.
        handle_tool_error (bool | str | Callable[[ToolException], str] | None): Error handling strategy.
    """

    client: RunClient
    resource_name: str
    kit: bool = False
    handle_tool_error: bool | str | Callable[[ToolException], str] | None = True
    service_name: str | None = None
    cloud: bool = False
    @t.override
    def _run(self, *args: t.Any, **kwargs: t.Any) -> t.Any:
        warnings.warn(
            "Invoke this tool asynchronousely using `ainvoke`. This method exists only to satisfy standard tests.",
            stacklevel=1,
        )
        return asyncio.run(self._arun(*args, **kwargs))

    @t.override
    async def _arun(self, *args: t.Any, **kwargs: t.Any) -> t.Any:
        settings = get_settings()
        body = {**kwargs}
        if self.kit:
            body["name"] = self.name
        result = self.client.run(
            "function",
            self.resource_name,
            settings.environment,
            "POST",
            cloud=self.cloud,
            service_name=self.service_name,
            json=body,
        )
        return result.text

    @t.override
    @property
    def tool_call_schema(self) -> type[pydantic.BaseModel]:
        assert self.args_schema is not None  # noqa: S101
        return self.args_schema

@dataclass
class RemoteToolkit:
    """
    Toolkit for managing remote function tools.

    Attributes:
        client (AuthenticatedClient): The authenticated client instance.
        function (str): The name of the remote function to integrate.
        _function (Function | None): Cached Function object after initialization.
    """
    client: AuthenticatedClient
    function: str
    _function: Function | None = None
    _service_name: str | None = None
    model_config = pydantic.ConfigDict(arbitrary_types_allowed=True)

    def initialize(self) -> None:
        """Initialize the session and retrieve the remote function details."""
        if self._function is None:
            try:
                response = get_function.sync_detailed(self.function, client=self.client)
                function_name = self.function.upper().replace("-", "_")
                if os.getenv(f"BL_FUNCTION_{function_name}_SERVICE_NAME"):
                    self._service_name = os.getenv(f"BL_FUNCTION_{function_name}_SERVICE_NAME")
                self._function = response.parsed
            except UnexpectedStatus as e:
                settings = get_settings()
                functions = list_functions.sync_detailed(
                    client=self.client,
                    environment=settings.environment,
                ).parsed
                names = [
                    f.metadata.name
                    for f in functions
                ]
                raise RuntimeError(
                    f"error: {e.status_code}. Available functions: {', '.join(names)}"
                )

    def get_tools(self) -> list[BaseTool]:
        settings = get_settings()
        if self._function is None:
            raise RuntimeError("Must initialize the toolkit first")

        if self._function.spec.integration_connections:
            url = f"{settings.run_url}/{settings.workspace}/functions/{self._function.metadata.name}"
<<<<<<< HEAD
            mcp_client = MCPClient(self.client, url, sse=False)
=======
            if self._service_name:
                url = f"https://{self._service_name}.{settings.run_internal_hostname}"
            mcp_client = MCPClient(self.client, url)
>>>>>>> 5d92cf71
            mcp_toolkit = MCPToolkit(client=mcp_client)
            mcp_toolkit.initialize()
            return mcp_toolkit.get_tools()

        if self._function.spec.kit:
            return [
                RemoteTool(
                    client=RunClient(self.client),
                    name=func.name,
                    resource_name=self._function.metadata.name,
                    kit=True,
                    description=func.description or "",
                    args_schema=create_dynamic_schema(func.name, func.parameters),
                    cloud=settings.cloud,
                    service_name=self._service_name,
                )
                for func in self._function.spec.kit
            ]

        return [
            RemoteTool(
                client=RunClient(self.client),
                name=self._function.metadata.name,
                resource_name=self._function.metadata.name,
                description=self._function.spec.description or "",
                args_schema=create_dynamic_schema(
                    self._function.metadata.name,
                    self._function.spec.parameters
                ),
                cloud=settings.cloud,
                service_name=self._service_name,
            )
        ]<|MERGE_RESOLUTION|>--- conflicted
+++ resolved
@@ -147,13 +147,9 @@
 
         if self._function.spec.integration_connections:
             url = f"{settings.run_url}/{settings.workspace}/functions/{self._function.metadata.name}"
-<<<<<<< HEAD
-            mcp_client = MCPClient(self.client, url, sse=False)
-=======
             if self._service_name:
                 url = f"https://{self._service_name}.{settings.run_internal_hostname}"
             mcp_client = MCPClient(self.client, url)
->>>>>>> 5d92cf71
             mcp_toolkit = MCPToolkit(client=mcp_client)
             mcp_toolkit.initialize()
             return mcp_toolkit.get_tools()
