--- conflicted
+++ resolved
@@ -1,192 +1,15 @@
-<<<<<<< HEAD
-"""
-This module provides decorators for creating function tools with Beamlit and LangChain integration.
-It includes decorators to generate tools, manage toolkits, and handle remote interactions.
-"""
-
-import ast
-=======
 """Decorators for creating function tools with Beamlit and LangChain integration."""
->>>>>>> 797e525e
 import asyncio
 import functools
 from collections.abc import Callable
 from logging import getLogger
 
-<<<<<<< HEAD
-from beamlit.authentication import new_client
-from beamlit.client import AuthenticatedClient
-from beamlit.common import slugify
-from beamlit.common.settings import get_settings
-from beamlit.functions.mcp.mcp import MCPClient, MCPToolkit
-from beamlit.functions.remote.remote import RemoteToolkit
-from beamlit.models import AgentChain, Function, FunctionKit
-from fastapi import Request
-from langchain_core.tools import StructuredTool
-from langchain_core.tools.base import create_schema_from_function
-
-logger = getLogger(__name__)
-
-def get_functions(
-    mcp_hub:Union[list[str], None]=None,
-    remote_functions:Union[list[str], None]=None,
-    client:Union[AuthenticatedClient, None]=None,
-    dir:Union[str, None]=None,
-    chain:Union[list[AgentChain], None]=None,
-    remote_functions_empty:bool=True,
-    from_decorator:str="function",
-    warning:bool=True,
-):
-    """
-    Retrieves a list of function tools for Beamlit, including local, MCP server, and remote functions.
-
-    Args:
-        mcp_hub (Union[list[str], None]): List of MCP server URLs to fetch tools from.
-        remote_functions (Union[list[str], None]): List of remote function URLs to fetch tools from.
-        client (Union[AuthenticatedClient, None]): Authenticated client for making API requests.
-        dir (Union[str, None]): Directory path to scan for local function definitions.
-        chain (Union[list[AgentChain], None]): List of agent chains to integrate with function tools.
-        remote_functions_empty (bool): Whether to warn if remote functions are missing.
-        from_decorator (str): Name of the decorator to look for in function definitions.
-        warning (bool): Whether to show warnings during processing.
-
-    Returns:
-        list[BaseTool]: A list of configured tools for use in Beamlit.
-    """
-    from beamlit.agents.chain import ChainToolkit
-
-    settings = get_settings()
-    if client is None:
-        client = new_client()
-    if dir is None:
-        dir = settings.agent.functions_directory
-
-    functions = []
-    logger = getLogger(__name__)
-    settings = get_settings()
-
-    # Walk through all Python files in functions directory and subdirectories
-    if not os.path.exists(dir):
-        if remote_functions_empty and warning:
-            logger.warn(f"Functions directory {dir} not found")
-    if os.path.exists(dir):
-        for root, _, files in os.walk(dir):
-            for file in files:
-                if file.endswith(".py"):
-                    file_path = os.path.join(root, file)
-                    # Read and compile the file content
-                    with open(file_path) as f:
-                        try:
-                            file_content = f.read()
-                            # Parse the file content to find decorated functions
-                            tree = ast.parse(file_content)
-
-                            # Look for function definitions with decorators
-                            for node in ast.walk(tree):
-                                if (
-                                    not isinstance(node, ast.FunctionDef)
-                                    and not isinstance(node, ast.AsyncFunctionDef)
-                                ) or len(node.decorator_list) == 0:
-                                    continue
-                                decorator = node.decorator_list[0]
-
-                                decorator_name = ""
-                                if isinstance(decorator, ast.Call):
-                                    decorator_name = decorator.func.id
-                                if isinstance(decorator, ast.Name):
-                                    decorator_name = decorator.id
-                                if decorator_name == from_decorator:
-                                    # Get the function name and decorator name
-                                    func_name = node.name
-
-                                    # Import the module to get the actual function
-                                    spec = importlib.util.spec_from_file_location(func_name, file_path)
-                                    module = importlib.util.module_from_spec(spec)
-                                    spec.loader.exec_module(module)
-                                    # Check if kit=True in the decorator arguments
-                                    is_kit = False
-                                    if isinstance(decorator, ast.Call):
-                                        for keyword in decorator.keywords:
-                                            if keyword.arg == "kit" and isinstance(
-                                                keyword.value, ast.Constant
-                                            ):
-                                                is_kit = keyword.value.value
-                                    if is_kit and not settings.remote:
-                                        kit_functions = get_functions(
-                                            client=client,
-                                            dir=os.path.join(root),
-                                            remote_functions_empty=remote_functions_empty,
-                                            from_decorator="kit",
-                                        )
-                                        functions.extend(kit_functions)
-
-                                    # Get the decorated function
-                                    if not is_kit and hasattr(module, func_name):
-                                        func = getattr(module, func_name)
-                                        if settings.remote:
-                                            toolkit = RemoteToolkit(client, slugify(func.__name__))
-                                            toolkit.initialize()
-                                            functions.extend(toolkit.get_tools())
-                                        else:
-                                            if asyncio.iscoroutinefunction(func):
-                                                functions.append(
-                                                    StructuredTool(
-                                                        name=func.__name__,
-                                                        description=func.__doc__,
-                                                        func=func,
-                                                        coroutine=func,
-                                                        args_schema=create_schema_from_function(func.__name__, func)
-                                                    )
-                                                )
-                                            else:
-
-                                                functions.append(
-                                                    StructuredTool(
-                                                        name=func.__name__,
-                                                        description=func.__doc__,
-                                                        func=func,
-                                                        args_schema=create_schema_from_function(func.__name__, func)
-                                                    )
-                                                )
-                        except Exception as e:
-                            logger.warning(f"Error processing {file_path}: {e!s}")
-
-    if mcp_hub:
-        for server in mcp_hub:
-            try:
-                mcp_client = MCPClient(client, server)
-                toolkit = MCPToolkit(client=mcp_client)
-                toolkit.initialize()
-                functions.extend(toolkit.get_tools())
-            except Exception as e:
-                logger.warn(f"Failed to initialize MCP server {server}: {e!s}")
-
-    if remote_functions:
-        for function in remote_functions:
-            try:
-                toolkit = RemoteToolkit(client, function)
-                toolkit.initialize()
-                functions.extend(toolkit.get_tools())
-            except Exception as e:
-                logger.warn(f"Failed to initialize remote function {function}: {e!s}")
-
-    if chain:
-        toolkit = ChainToolkit(client, chain)
-        toolkit.initialize()
-        functions.extend(toolkit.get_tools())
-
-    return functions
-
-
-
-=======
 from fastapi import Request
 
 from beamlit.models import Function, FunctionKit
 
 logger = getLogger(__name__)
 
->>>>>>> 797e525e
 def kit(bl_kit: FunctionKit = None, **kwargs: dict) -> Callable:
     """
     Decorator to create function tools with Beamlit and LangChain integration.
