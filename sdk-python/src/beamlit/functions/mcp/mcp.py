"""
This module provides functionalities to interact with MCP (Multi-Client Platform) servers.
It includes classes for managing MCP clients, creating dynamic schemas, and integrating MCP tools into Beamlit.
"""

import asyncio
import logging
import warnings
from typing import Any, AsyncIterator, Callable

import pydantic
import pydantic_core
import requests
import typing_extensions as t
from langchain_core.tools.base import BaseTool, BaseToolkit, ToolException
from mcp import ClientSession
from mcp.client.sse import sse_client
from mcp.types import CallToolResult, ListToolsResult

from beamlit.authentication.authentication import AuthenticatedClient
from beamlit.common.settings import get_settings

from .utils import create_schema_model

settings = get_settings()

logger = logging.getLogger(__name__)


class MCPClient:
    def __init__(self, client: AuthenticatedClient, url: str, sse: bool = False):
        self.client = client
        self.url = url
<<<<<<< HEAD
        self.sse = sse

    async def list_sse_tools(self) -> ListToolsResult:
        # Create a new context for each SSE connection
        async with sse_client(f"{self.url}/sse") as (read_stream, write_stream):
            async with ClientSession(read_stream, write_stream) as session:
                await session.initialize()
                response = await session.list_tools()
                return response

    def list_tools(self) -> ListToolsResult:
        if self.sse:
            loop = asyncio.get_event_loop()
            try:
                result = loop.run_until_complete(self.list_sse_tools())
                return result
            except Exception as e:
                logger.error(f"Error in list_tools: {e}")
                raise
        else:
=======
        self._sse = False

    async def list_sse_tools(self) -> ListToolsResult:
        # Create a new context for each SSE connection
        try:
            async with sse_client(f"{self.url}/sse") as (read_stream, write_stream):
                async with ClientSession(read_stream, write_stream) as session:
                    await session.initialize()
                    response = await session.list_tools()
                    return response
        except Exception:
            self._sse = False
            logger.info("SSE not available, trying HTTP")
            return None  # Signal to list_tools() to try HTTP instead

    def list_tools(self) -> ListToolsResult:
        try:
            loop = asyncio.get_event_loop()
            result = loop.run_until_complete(self.list_sse_tools())
            if result is None:  # SSE failed, try HTTP
                raise Exception("SSE failed")
            self._sse = True
            return result
        except Exception:  # Fallback to HTTP
>>>>>>> 5d92cf71
            client = self.client.get_httpx_client()
            response = client.request("GET", f"{self.url}/tools/list")
            response.raise_for_status()
            return ListToolsResult(**response.json())

    async def call_tool(
        self,
        tool_name: str,
        arguments: dict[str, Any] = None,
    ) -> requests.Response | AsyncIterator[CallToolResult]:
<<<<<<< HEAD
        if self.sse:
=======
        if self._sse:
>>>>>>> 5d92cf71
            async with sse_client(f"{self.url}/sse") as (read_stream, write_stream):
                async with ClientSession(read_stream, write_stream) as session:
                    await session.initialize()
                    response = await session.call_tool(tool_name, arguments or {})
                    content = pydantic_core.to_json(response).decode()
                    return content
<<<<<<< HEAD
        else:
=======
        else: # Fallback to HTTP
>>>>>>> 5d92cf71
            client = self.client.get_httpx_client()
            response = client.request(
                "POST",
                f"{self.url}/tools/call",
                json={"name": tool_name, "arguments": arguments},
            )
            response.raise_for_status()
            result = CallToolResult(response.json())
            if result.isError:
                raise ToolException(result.content)
            content = pydantic_core.to_json(result.content).decode()
            return content

class MCPTool(BaseTool):
    """
    Tool for interacting with MCP server-hosted tools.

    Attributes:
        client (MCPClient): The MCP client instance.
        handle_tool_error (bool | str | Callable[[ToolException], str] | None): Error handling strategy.
        sse (bool): Whether to use SSE streaming for responses.
    """

    client: MCPClient
    handle_tool_error: bool | str | Callable[[ToolException], str] | None = True

    @t.override
    def _run(self, *args: t.Any, **kwargs: t.Any) -> t.Any:
        warnings.warn(
            "Invoke this tool asynchronousely using `ainvoke`. This method exists only to satisfy standard tests.",
            stacklevel=1,
        )
        return asyncio.run(self._arun(*args, **kwargs))

    @t.override
    async def _arun(self, *args: t.Any, **kwargs: t.Any) -> t.Any:
        return await self.client.call_tool(self.name, arguments=kwargs)

    @t.override
    @property
    def tool_call_schema(self) -> type[pydantic.BaseModel]:
        assert self.args_schema is not None  # noqa: S101
        return self.args_schema

class MCPToolkit(BaseToolkit):
    """
    Toolkit for managing MCP server tools.

    Attributes:
        client (MCPClient): The MCP client instance.
        _tools (ListToolsResult | None): Cached list of tools from the MCP server.
    """

    client: MCPClient
    """The MCP session used to obtain the tools"""

    _tools: ListToolsResult | None = None
<<<<<<< HEAD
    sse: bool = False
=======
>>>>>>> 5d92cf71
    model_config = pydantic.ConfigDict(arbitrary_types_allowed=True)

    def initialize(self) -> None:
        """Initialize the session and retrieve tools list"""
        if self._tools is None:
            response = self.client.list_tools()
            self._tools = response

    @t.override
    def get_tools(self) -> list[BaseTool]:
        if self._tools is None:
            raise RuntimeError("Must initialize the toolkit first")

        return [
            MCPTool(
                client=self.client,
                name=tool.name,
                description=tool.description or "",
                args_schema=create_schema_model(tool.name, tool.inputSchema),
                sse=self.sse,
            )
            # list_tools returns a PaginatedResult, but I don't see a way to pass the cursor to retrieve more tools
            for tool in self._tools.tools
        ]<|MERGE_RESOLUTION|>--- conflicted
+++ resolved
@@ -31,28 +31,6 @@
     def __init__(self, client: AuthenticatedClient, url: str, sse: bool = False):
         self.client = client
         self.url = url
-<<<<<<< HEAD
-        self.sse = sse
-
-    async def list_sse_tools(self) -> ListToolsResult:
-        # Create a new context for each SSE connection
-        async with sse_client(f"{self.url}/sse") as (read_stream, write_stream):
-            async with ClientSession(read_stream, write_stream) as session:
-                await session.initialize()
-                response = await session.list_tools()
-                return response
-
-    def list_tools(self) -> ListToolsResult:
-        if self.sse:
-            loop = asyncio.get_event_loop()
-            try:
-                result = loop.run_until_complete(self.list_sse_tools())
-                return result
-            except Exception as e:
-                logger.error(f"Error in list_tools: {e}")
-                raise
-        else:
-=======
         self._sse = False
 
     async def list_sse_tools(self) -> ListToolsResult:
@@ -77,7 +55,6 @@
             self._sse = True
             return result
         except Exception:  # Fallback to HTTP
->>>>>>> 5d92cf71
             client = self.client.get_httpx_client()
             response = client.request("GET", f"{self.url}/tools/list")
             response.raise_for_status()
@@ -88,22 +65,14 @@
         tool_name: str,
         arguments: dict[str, Any] = None,
     ) -> requests.Response | AsyncIterator[CallToolResult]:
-<<<<<<< HEAD
-        if self.sse:
-=======
         if self._sse:
->>>>>>> 5d92cf71
             async with sse_client(f"{self.url}/sse") as (read_stream, write_stream):
                 async with ClientSession(read_stream, write_stream) as session:
                     await session.initialize()
                     response = await session.call_tool(tool_name, arguments or {})
                     content = pydantic_core.to_json(response).decode()
                     return content
-<<<<<<< HEAD
-        else:
-=======
         else: # Fallback to HTTP
->>>>>>> 5d92cf71
             client = self.client.get_httpx_client()
             response = client.request(
                 "POST",
@@ -161,10 +130,6 @@
     """The MCP session used to obtain the tools"""
 
     _tools: ListToolsResult | None = None
-<<<<<<< HEAD
-    sse: bool = False
-=======
->>>>>>> 5d92cf71
     model_config = pydantic.ConfigDict(arbitrary_types_allowed=True)
 
     def initialize(self) -> None:
