--- conflicted
+++ resolved
@@ -98,27 +98,6 @@
 
     return ChatCohere(**kwargs)
 
-<<<<<<< HEAD
-
-def get_chat_model(
-    name: str, agent_model: Union[Model, None] = None
-) -> Tuple[BaseChatModel, str, str]:
-    """
-    Retrieves and configures a chat model based on the provided model name and optional agent model.
-    Supports multiple providers such as OpenAI, Anthropic, Mistral, XAI, and Cohere.
-
-    Parameters:
-        name (str): The name of the chat model.
-        agent_model (Union[Model, None], optional): An optional `Model` instance representing the agent's model.
-
-    Returns:
-        Tuple[BaseChatModel, str, str]: A tuple containing the initialized chat model instance,
-                                        the provider name, and the model name.
-
-    Raises:
-        ValueError: If the specified provider or model is not found or supported.
-    """
-=======
 def get_deepseek_chat_model(**kwargs):
     from langchain_deepseek import ChatDeepSeek  # type: ignore
 
@@ -129,7 +108,6 @@
     return chat_model
 
 def get_chat_model_full(name: str, agent_model: Union[Model, None] = None) -> Tuple[BaseChatModel, str, str]:
->>>>>>> dac4f8ed
     settings = get_settings()
     client = new_client()
 
