--- conflicted
+++ resolved
@@ -7,10 +7,7 @@
 import functools
 import inspect
 from logging import getLogger
-<<<<<<< HEAD
 from typing import Callable
-=======
->>>>>>> dac4f8ed
 
 from beamlit.api.models import get_model, list_models
 from beamlit.authentication import new_client
@@ -151,12 +148,8 @@
                 except Exception:
                     pass
 
-<<<<<<< HEAD
                 raise ValueError(
                     f"You must provide a model.\n"
-=======
-                raise ValueError(f"You must provide a model.\n"
->>>>>>> dac4f8ed
                     f"{models_select}\n"
                     f"You can create one at {settings.app_url}/{settings.workspace}/global-inference-network/models/create\n"
                     "Add it to your agent spec\n"
