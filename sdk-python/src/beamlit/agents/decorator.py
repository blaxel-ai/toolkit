# Import necessary modules
import ast
import asyncio
import functools
import importlib
import os
from logging import getLogger

from beamlit.api.models import get_model
from beamlit.authentication import new_client
from beamlit.common.settings import get_settings, init
from beamlit.errors import UnexpectedStatus
from beamlit.models import Agent, AgentSpec, Metadata
from langchain_core.tools import Tool
from langgraph.checkpoint.memory import MemorySaver
from langgraph.prebuilt import create_react_agent

from .chat import get_chat_model


def get_functions(dir="src/functions", from_decorator="function"):
    functions = []
    logger = getLogger(__name__)

    # Walk through all Python files in functions directory and subdirectories
    if not os.path.exists(dir):
        return []
    for root, _, files in os.walk(dir):
        for file in files:
            if file.endswith(".py"):
                file_path = os.path.join(root, file)
                # Read and compile the file content
                with open(file_path) as f:
                    try:
                        file_content = f.read()
                        # Parse the file content to find decorated functions
                        tree = ast.parse(file_content)

                        # Look for function definitions with decorators
                        for node in ast.walk(tree):
                            if (
                                not isinstance(node, ast.FunctionDef)
                                and not isinstance(node, ast.AsyncFunctionDef)
                            ) or len(node.decorator_list) == 0:
                                continue
                            decorator = node.decorator_list[0]

                            decorator_name = ""
                            if isinstance(decorator, ast.Call):
                                decorator_name = decorator.func.id
                            if isinstance(decorator, ast.Name):
                                decorator_name = decorator.id

                            if decorator_name == from_decorator:
                                # Get the function name and decorator name
                                func_name = node.name

                                # Import the module to get the actual function
                                spec = importlib.util.spec_from_file_location(func_name, file_path)
                                module = importlib.util.module_from_spec(spec)
                                spec.loader.exec_module(module)
                                # Check if kit=True in the decorator arguments
                                is_kit = False
                                if isinstance(decorator, ast.Call):
                                    for keyword in decorator.keywords:
                                        if keyword.arg == "kit" and isinstance(
                                            keyword.value, ast.Constant
                                        ):
                                            is_kit = keyword.value.value
                                if is_kit:
                                    kit_functions = get_functions(
                                        dir=os.path.join(root),
                                        from_decorator="kit",
                                    )
                                    functions.extend(kit_functions)

                                # Get the decorated function
                                if not is_kit and hasattr(module, func_name):
                                    func = getattr(module, func_name)
                                    if asyncio.iscoroutinefunction(func):
                                        functions.append(
                                            Tool(
                                                name=func.__name__,
                                                description=func.__doc__,
                                                func=func,
                                                coroutine=func,
                                            )
                                        )
                                    else:
                                        functions.append(
                                            Tool(
                                                name=func.__name__,
                                                description=func.__doc__,
                                                func=func,
                                            )
                                        )
                    except Exception as e:
                        logger.warning(f"Error processing {file_path}: {e!s}")
    return functions


def agent(
    agent: Agent | dict = None,
    override_chat_model=None,
    override_agent=None,
):
    logger = getLogger(__name__)
    try:
        if agent is not None and not isinstance(agent, dict):
            raise Exception(
                'agent must be a dictionary, example: @agent(agent={"metadata": {"name": "my_agent"}})'
            )

        chat_model = override_chat_model or None

<<<<<<< HEAD
        settings = init()
=======
        @functools.wraps(func)
        def wrapped(*args, **kwargs):
            return func(
                settings.agent.agent,
                settings.agent.chat_model,
                settings.agent.functions,
                *args,
                **kwargs,
            )
>>>>>>> 68ee519b

        def wrapper(func):
            settings = get_settings()

            def wrapped(*args, **kwargs):
                return func(
                    settings.agent.agent,
                    settings.agent.chat_model,
                    settings.agent.functions,
                    *args,
                    **kwargs,
                )

            return wrapped

        # Initialize functions array to store decorated functions
        functions = get_functions(dir=settings.agent.functions_directory)
        settings.agent.functions = functions

        if agent is not None:
            metadata = Metadata(**agent.get("metadata", {}))
            spec = AgentSpec(**agent.get("spec", {}))
            agent = Agent(metadata=metadata, spec=spec)
            if agent.spec.model and chat_model is None:
                client = new_client()
                try:
                    response = get_model.sync_detailed(
                        agent.spec.model, environment=settings.environment, client=client
                    )
                    settings.agent.model = response.parsed
                except UnexpectedStatus as e:
                    if e.status_code == 404 and settings.environment != "production":
                        try:
                            response = get_model.sync_detailed(
                                agent.spec.model, environment="production", client=client
                            )
                            settings.agent.model = response.parsed
                        except UnexpectedStatus as e:
                            if e.status_code == 404:
                                raise ValueError(f"Model {agent.spec.model} not found")
                    else:
                        raise e
                except Exception as e:
                    raise e

                if settings.agent.model:
                    chat_model = get_chat_model(settings.agent.model)
                    settings.agent.chat_model = chat_model
                    runtime = settings.agent.model.spec.runtime
                    logger.info(f"Chat model configured, using: {runtime.type_}:{runtime.model}")

        if override_agent is None and len(functions) == 0:
            raise ValueError(
                "You must define at least one function, you can define this function in directory "
                f'"{settings.agent.functions_directory}". Here is a sample function you can use:\n\n'
                "from beamlit.functions import function\n\n"
                "@function()\n"
                "def hello_world(query: str):\n"
                "    return 'Hello, world!'\n"
            )

        if override_agent is None and chat_model is not None:
            memory = MemorySaver()
            agent = create_react_agent(chat_model, functions, checkpointer=memory)
            settings.agent.agent = agent
        else:
            settings.agent.agent = override_agent
        return wrapper
    except Exception as e:
        logger.error(f"Error in agent decorator: {e!s} at line {e.__traceback__.tb_lineno}")
        raise e<|MERGE_RESOLUTION|>--- conflicted
+++ resolved
@@ -113,9 +113,6 @@
 
         chat_model = override_chat_model or None
 
-<<<<<<< HEAD
-        settings = init()
-=======
         @functools.wraps(func)
         def wrapped(*args, **kwargs):
             return func(
@@ -125,7 +122,6 @@
                 *args,
                 **kwargs,
             )
->>>>>>> 68ee519b
 
         def wrapper(func):
             settings = get_settings()
