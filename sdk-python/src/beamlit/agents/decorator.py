--- conflicted
+++ resolved
@@ -160,21 +160,6 @@
                     '        "model": "MODEL_NAME",\n'
                     f'        "description": "{agent.spec.description}",\n'
                     "    },\n"
-<<<<<<< HEAD
-                    "}"
-                )
-            memory = MemorySaver()
-            if len(functions) == 0:
-                raise ValueError(
-                    f'You can define this function in directory "{settings.agent.functions_directory}". '
-                    "Here is a sample function you can use:\n\n"
-                    "from beamlit.functions import function\n\n"
-                    "@function()\n"
-                    "def hello_world(query: str):\n"
-                    "    return 'Hello, world!'\n"
-                )
-            _agent = create_react_agent(chat_model, functions, checkpointer=memory)
-=======
                     "}")
             if isinstance(chat_model, OpenAIVoiceReactAgent):
                 _agent = chat_model
@@ -193,7 +178,6 @@
                     logger.warning("Using the old OpenAI interface for Azure Marketplace, no tools available")
                     _agent = create_react_agent(chat_model, [], checkpointer=memory)
 
->>>>>>> 797e525e
             settings.agent.agent = _agent
         else:
             settings.agent.agent = override_agent
