--- conflicted
+++ resolved
@@ -1,9 +1,6 @@
-<<<<<<< HEAD
 import base64
 from datetime import datetime
-=======
 import logging
->>>>>>> fec77793
 from typing import Any
 
 from authlib.integrations.requests_client import OAuth2Session
@@ -36,12 +33,11 @@
 
 tracer: trace.Tracer | None = None
 meter: metrics.Meter | None = None
-<<<<<<< HEAD
+logger: LoggerProvider | None = None
+
+
 oauth_session: OAuth2Session | None = None
 current_token: Dict[str, Any] | None = None
-=======
-logger: LoggerProvider | None = None
->>>>>>> fec77793
 
 
 def get_token() -> Dict[str, Any]:
@@ -141,17 +137,13 @@
     settings = get_settings()
     if not settings.enable_opentelemetry:
         return None
-    return OTLPLogExporter()
+    return OTLPLogExporter(headers=get_auth_headers())
 
 
 def instrument_app(app: FastAPI):
     global tracer
     global meter
     settings = get_settings()
-<<<<<<< HEAD
-=======
-
->>>>>>> fec77793
     if not settings.enable_opentelemetry:
         # Use NoOp implementations to stub tracing and metrics
         trace.set_tracer_provider(NoOpTracerProvider())
@@ -190,19 +182,7 @@
     else:
         meter = metrics.get_meter(__name__)
 
-<<<<<<< HEAD
-    FastAPIInstrumentor.instrument_app(
-        app=app,
-        tracer_provider=trace.get_tracer_provider(),
-        meter_provider=metrics.get_meter_provider(),
-    )
-    HTTPXClientInstrumentor().instrument(
-        meter_provider=metrics.get_meter_provider()
-    )
-    LoggingInstrumentor(tracer_provider=trace.get_tracer_provider()).instrument(
-        set_logging_format=True
-    )
-=======
+
     if not isinstance(_logs.get_logger_provider(), LoggerProvider):
         logger_provider = LoggerProvider()
         set_logger_provider(logger_provider)
@@ -229,5 +209,4 @@
     if meter is not None:
         meter_provider = metrics.get_meter_provider()
         if isinstance(meter_provider, MeterProvider):
-            meter_provider.shutdown()
->>>>>>> fec77793
+            meter_provider.shutdown()