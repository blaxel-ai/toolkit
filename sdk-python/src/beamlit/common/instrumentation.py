import base64
from datetime import datetime
from typing import Any

from authlib.integrations.requests_client import OAuth2Session
from fastapi import FastAPI
from opentelemetry import metrics, trace
from opentelemetry.exporter.otlp.proto.grpc.metric_exporter import (
    OTLPMetricExporter,
)
from opentelemetry.exporter.otlp.proto.grpc.trace_exporter import (
    OTLPSpanExporter,
)
from opentelemetry.instrumentation.fastapi import FastAPIInstrumentor
from opentelemetry.instrumentation.httpx import HTTPXClientInstrumentor
from opentelemetry.instrumentation.logging import LoggingInstrumentor
from opentelemetry.metrics import NoOpMeterProvider
from opentelemetry.sdk.metrics import MeterProvider
from opentelemetry.sdk.metrics.export import PeriodicExportingMetricReader
from opentelemetry.sdk.resources import Resource
from opentelemetry.sdk.trace import TracerProvider
from opentelemetry.sdk.trace.export import BatchSpanProcessor
from opentelemetry.trace import NoOpTracerProvider
from typing_extensions import Dict

from .settings import get_settings

# Global variables
tracer: trace.Tracer | None = None
meter: metrics.Meter | None = None
oauth_session: OAuth2Session | None = None
current_token: Dict[str, Any] | None = None


def get_token() -> Dict[str, Any]:
    # Fetch settings from the environment or config
    settings = get_settings()

    # Retrieve the base64-encoded credentials from the settings
    base64_creds = (
        settings.authentication.client.credentials
        if settings and settings.authentication.client.credentials
        else ""
    )
    client_id, client_secret = "", ""
    # Decode the base64 credentials if present
    if base64_creds:
        try:
            # Decode and split the credentials into client_id and client_secret
            decoded_creds = base64.b64decode(base64_creds).decode("utf-8")
            client_id, client_secret = decoded_creds.split(":")
        except Exception:
            # Return an empty token if the credentials are invalid with expiration time time.time() + 60
            return {
                "access_token": "",
                "expires_at": datetime.now().timestamp() + 7200,
            }

    else:
        return {
            "access_token": "",
            "expires_at": datetime.now().timestamp() + 7200,
        }

    # Initialize OAuth2 session with the appropriate credentials
    global oauth_session
    if oauth_session is None:
        oauth_session = OAuth2Session(
            client_id=client_id, client_secret=client_secret
        )

    # Fetch the token from the OAuth2 server
    token = oauth_session.fetch_token(
        url=f"{settings.base_url}/oauth/token",
        client_id=client_id,
        client_secret=client_secret,
    )
    return token


# Token renewal function
def renew_token_if_needed() -> Dict[str, Any]:
    global current_token
    if (
        current_token is None
        or current_token["expires_at"] < datetime.now().timestamp()
    ):
        current_token = get_token()
    return current_token


# Function to get headers with the current token
def get_auth_headers() -> Dict[str, str]:
    token = renew_token_if_needed()
    return {
        "authorization": f"Bearer {token['access_token']}",
        "x-beamlit-workspace": get_settings().workspace,
    }


def get_resource_attributes() -> Dict[str, Any]:
    resources = Resource.create()
    resources_dict: Dict[str, Any] = {}
    for key in resources.attributes:
        resources_dict[key] = resources.attributes[key]
    settings = get_settings()
    if settings is None:
        raise Exception("Settings are not initialized")
    resources_dict["workspace"] = settings.workspace
    resources_dict["service.name"] = settings.name
    return resources_dict


<<<<<<< HEAD
# OTLP Metric Exporter with token refresh
def get_metrics_exporter() -> OTLPMetricExporter | None:
    settings = get_settings()
    if not settings.enable_opentelemetry:
        return None
    return OTLPMetricExporter(headers=get_auth_headers())


# OTLP Span Exporter with token refresh
=======
def get_metrics_exporter() -> OTLPMetricExporter | None:
    settings = get_settings()
    if settings is None:
        raise Exception("Settings are not initialized")
    if not settings.enable_opentelemetry:
        # Return None or a NoOpExporter equivalent
        return None
    return OTLPMetricExporter()


>>>>>>> 71852840
def get_span_exporter() -> OTLPSpanExporter | None:
    settings = get_settings()
    if not settings.enable_opentelemetry:
        return None
<<<<<<< HEAD
    return OTLPSpanExporter(headers=get_auth_headers())
=======
    return OTLPSpanExporter()
>>>>>>> 71852840


# Your existing function to initialize tracing and metrics
def instrument_app(app: FastAPI):
    global tracer
    global meter
    settings = get_settings()
<<<<<<< HEAD
=======
    if settings is None:
        raise Exception("Settings are not initialized")
>>>>>>> 71852840

    if not settings.enable_opentelemetry:
        # Use NoOp implementations to stub tracing and metrics
        trace.set_tracer_provider(NoOpTracerProvider())
        tracer = trace.get_tracer(__name__)

        metrics.set_meter_provider(NoOpMeterProvider())
        meter = metrics.get_meter(__name__)
        return

    resource = Resource.create(
        {
            "service.name": settings.name,
            "service.namespace": settings.workspace,
            "service.workspace": settings.workspace,
        }
    )

    # Set up the TracerProvider if not already set
    if not isinstance(trace.get_tracer_provider(), TracerProvider):
        trace_provider = TracerProvider(resource=resource)
        span_processor = BatchSpanProcessor(get_span_exporter())
        trace_provider.add_span_processor(span_processor)
        trace.set_tracer_provider(trace_provider)
        tracer = trace_provider.get_tracer(__name__)
    else:
        tracer = trace.get_tracer(__name__)

    # Set up the MeterProvider if not already set
    if not isinstance(metrics.get_meter_provider(), MeterProvider):
        metrics_exporter = PeriodicExportingMetricReader(get_metrics_exporter())
        meter_provider = MeterProvider(
            resource=resource, metric_readers=[metrics_exporter]
        )
        metrics.set_meter_provider(meter_provider)
        meter = meter_provider.get_meter(__name__)
    else:
        meter = metrics.get_meter(__name__)

    # Only instrument the app when OpenTelemetry is enabled
    FastAPIInstrumentor.instrument_app(
<<<<<<< HEAD
        app=app,
        tracer_provider=trace.get_tracer_provider(),
        meter_provider=metrics.get_meter_provider(),
    )
    HTTPXClientInstrumentor().instrument(
        meter_provider=metrics.get_meter_provider()
    )
=======
        app=app, tracer_provider=trace.get_tracer_provider(), meter_provider=metrics.get_meter_provider()
    )
    HTTPXClientInstrumentor().instrument(meter_provider=metrics.get_meter_provider())
>>>>>>> 71852840
    LoggingInstrumentor(tracer_provider=trace.get_tracer_provider()).instrument(
        set_logging_format=True
    )<|MERGE_RESOLUTION|>--- conflicted
+++ resolved
@@ -111,7 +111,6 @@
     return resources_dict
 
 
-<<<<<<< HEAD
 # OTLP Metric Exporter with token refresh
 def get_metrics_exporter() -> OTLPMetricExporter | None:
     settings = get_settings()
@@ -121,40 +120,17 @@
 
 
 # OTLP Span Exporter with token refresh
-=======
-def get_metrics_exporter() -> OTLPMetricExporter | None:
-    settings = get_settings()
-    if settings is None:
-        raise Exception("Settings are not initialized")
-    if not settings.enable_opentelemetry:
-        # Return None or a NoOpExporter equivalent
-        return None
-    return OTLPMetricExporter()
-
-
->>>>>>> 71852840
 def get_span_exporter() -> OTLPSpanExporter | None:
     settings = get_settings()
     if not settings.enable_opentelemetry:
         return None
-<<<<<<< HEAD
     return OTLPSpanExporter(headers=get_auth_headers())
-=======
-    return OTLPSpanExporter()
->>>>>>> 71852840
-
 
 # Your existing function to initialize tracing and metrics
 def instrument_app(app: FastAPI):
     global tracer
     global meter
     settings = get_settings()
-<<<<<<< HEAD
-=======
-    if settings is None:
-        raise Exception("Settings are not initialized")
->>>>>>> 71852840
-
     if not settings.enable_opentelemetry:
         # Use NoOp implementations to stub tracing and metrics
         trace.set_tracer_provider(NoOpTracerProvider())
@@ -195,7 +171,6 @@
 
     # Only instrument the app when OpenTelemetry is enabled
     FastAPIInstrumentor.instrument_app(
-<<<<<<< HEAD
         app=app,
         tracer_provider=trace.get_tracer_provider(),
         meter_provider=metrics.get_meter_provider(),
@@ -203,11 +178,6 @@
     HTTPXClientInstrumentor().instrument(
         meter_provider=metrics.get_meter_provider()
     )
-=======
-        app=app, tracer_provider=trace.get_tracer_provider(), meter_provider=metrics.get_meter_provider()
-    )
-    HTTPXClientInstrumentor().instrument(meter_provider=metrics.get_meter_provider())
->>>>>>> 71852840
     LoggingInstrumentor(tracer_provider=trace.get_tracer_provider()).instrument(
         set_logging_format=True
     )