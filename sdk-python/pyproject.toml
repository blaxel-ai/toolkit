[project]
name = "beamlit"
version = "0.1.0"
description = "Add your description here"
readme = "README.md"
authors = [
    { name = "cploujoux", email = "ch.ploujoux@gmail.com" }
]
packages = [
    {include = "beamlit"},
]
include = ["CHANGELOG.md", "beamlit/py.typed"]
requires-python = ">=3.12"
dependencies = [
    "httpx>=0.20.0,<0.28.0",
    "attrs>=21.3.0",
    "python-dateutil>=2.8.0",
    "pyyaml>=6.0.2,<6.1.0",
    "pydantic-settings>=2.6.1,<2.7.0",
    "pydantic>=2.10.3,<2.11.0",
    "requests>=2.32.3,<2.33.0",
    "langchain-core>=0.3.13,<0.4.0",
    "langchain-community>=0.3.3,<0.4.0",
    "langchain-openai>=0.2.4,<0.3.0",
    "langgraph>=0.2.40,<0.3.0",
    "fastapi[standard]>=0.115.4,<0.116.0",
    "asgi-correlation-id>=4.3.4,<5.0.0",
    "mcp>=1.1.2",
    "traceloop-sdk>=0.33.12",
    "opentelemetry-sdk>=1.28.2",
    "opentelemetry-exporter-otlp>=1.28.2",
    "opentelemetry-api>=1.28.2",
    "opentelemetry-instrumentation-fastapi>=0.49b2",
    "opentelemetry-instrumentation-httpx>=0.49b2",
<<<<<<< HEAD
    "opentelemetry-instrumentation-logging>=0.49b2",
    "authlib>=1.4.0",
=======
>>>>>>> fec77793
]
[dependency-groups]
dev = [
    "ruff>=0.8.2",
]

[build-system]
requires = ["hatchling"]
build-backend = "hatchling.build"

[tool.ruff]
line-length = 100

[tool.ruff.lint]
select = ["F", "I", "UP"]
ignore = ["UP006", "UP007", "UP035"]<|MERGE_RESOLUTION|>--- conflicted
+++ resolved
@@ -32,11 +32,7 @@
     "opentelemetry-api>=1.28.2",
     "opentelemetry-instrumentation-fastapi>=0.49b2",
     "opentelemetry-instrumentation-httpx>=0.49b2",
-<<<<<<< HEAD
-    "opentelemetry-instrumentation-logging>=0.49b2",
     "authlib>=1.4.0",
-=======
->>>>>>> fec77793
 ]
 [dependency-groups]
 dev = [
