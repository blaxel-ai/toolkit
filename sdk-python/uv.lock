--- conflicted
+++ resolved
@@ -252,14 +252,10 @@
 ]
 
 [package.metadata.dependency-groups]
-<<<<<<< HEAD
 dev = [
     { name = "pdoc3", specifier = ">=0.11.5" },
     { name = "ruff", specifier = ">=0.8.2" },
 ]
-=======
-dev = [{ name = "ruff", specifier = ">=0.8.2" }]
->>>>>>> dac4f8ed
 
 [[package]]
 name = "certifi"
