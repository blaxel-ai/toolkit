{
  "name": "@beamlit/sdk",
  "version": "0.0.34",
  "description": "Beamlit SDK for TypeScript",
  "license": "MIT",
  "author": "Beamlit, INC (https://beamlit.com)",
  "homepage": "https://beamlit.com",
  "bugs": "https://github.com/beamlit/toolkit/issues",
  "repository": {
    "type": "git",
    "url": "https://github.com/beamlit/toolkit/sdk-ts"
  },
  "engines": {
    "node": ">=18"
  },
  "keywords": [
    "beamlit",
    "agent",
    "mcp"
  ],
  "exports": {
    ".": {
      "import": "./dist/esm/index.js",
      "require": "./dist/cjs/index.js"
    },
    "./*": {
      "import": "./dist/esm/*",
      "require": "./dist/cjs/*"
    }
  },
  "typesVersions": {
    "*": {
      "*": [
        "./dist/esm/*"
      ]
    }
  },
  "files": [
    "dist"
  ],
  "scripts": {
    "build": "npm run build:esm && npm run build:cjs",
    "build:esm": "tsc -p tsconfig.prod.json && echo '{\"type\": \"module\"}' > dist/esm/package.json",
    "build:cjs": "tsc -p tsconfig.cjs.json && echo '{\"type\": \"commonjs\"}' > dist/cjs/package.json",
    "prepack": "npm run build:esm && npm run build:cjs",
    "lint": "eslint src/",
    "test": "jest",
    "start": "npm run server",
    "server": "tsx watch --clear-screen=false src/cli.ts server",
    "client": "tsx src/cli.ts client",
    "docs": "typedoc"
  },
  "dependencies": {
    "@fastify/cors": "^10.0.2",
    "@fastify/websocket": "^11.0.2",
    "@hey-api/client-fetch": "^0.5.7",
    "@langchain/community": "^0.3.26",
    "@langchain/core": "^0.3.33",
    "@langchain/langgraph": "^0.2.44",
    "@langchain/openai": "^0.3.17",
    "@modelcontextprotocol/sdk": "^1.4.1",
    "@opentelemetry/api": "^1.9.0",
<<<<<<< HEAD
    "@opentelemetry/api-logs": "^0.57.1",
=======
>>>>>>> d13e7da7
    "@opentelemetry/exporter-logs-otlp-http": "^0.57.1",
    "@opentelemetry/exporter-metrics-otlp-http": "^0.57.1",
    "@opentelemetry/exporter-trace-otlp-http": "^0.57.1",
    "@opentelemetry/instrumentation": "^0.57.1",
    "@opentelemetry/instrumentation-fastify": "^0.44.1",
    "@opentelemetry/instrumentation-http": "^0.57.1",
    "@opentelemetry/instrumentation-pino": "^0.46.0",
    "@opentelemetry/resources": "^1.30.1",
    "@opentelemetry/sdk-logs": "^0.57.1",
    "@opentelemetry/sdk-metrics": "^1.30.1",
    "@opentelemetry/sdk-trace-base": "^1.30.1",
    "@opentelemetry/sdk-trace-node": "^1.30.1",
    "@opentelemetry/semantic-conventions": "^1.28.0",
    "@traceloop/instrumentation-anthropic": "^0.12.0",
    "@traceloop/instrumentation-azure": "^0.12.0",
    "@traceloop/instrumentation-bedrock": "^0.12.0",
    "@traceloop/instrumentation-chromadb": "^0.12.0",
    "@traceloop/instrumentation-cohere": "^0.12.0",
    "@traceloop/instrumentation-langchain": "^0.12.0",
    "@traceloop/instrumentation-llamaindex": "^0.12.0",
    "@traceloop/instrumentation-openai": "^0.12.0",
    "@traceloop/instrumentation-pinecone": "^0.12.0",
    "@traceloop/instrumentation-qdrant": "^0.12.0",
    "@traceloop/instrumentation-vertexai": "^0.12.0",
    "axios": "^1.7.9",
    "cohere-ai": "^7.15.4",
    "fastify": "^5.2.1",
    "js-yaml": "^4.1.0",
    "jwt-decode": "^4.0.0",
    "pino": "^9.6.0",
    "pino-opentelemetry-transport": "^1.0.1",
    "pino-pretty": "^13.0.0",
    "uuid": "^11.0.5",
    "ws": "^8.18.0",
    "yaml": "^2.7.0",
    "zod": "^3.24.1",
    "zod-to-json-schema": "^3.24.1"
  },
  "devDependencies": {
    "@eslint/js": "^9.19.0",
    "@jest/globals": "^29.7.0",
    "@langchain/deepseek": "^0.0.1",
    "@tsconfig/node20": "^20.1.4",
    "@types/jest": "^29.5.14",
    "@types/js-yaml": "^4.0.9",
    "@types/node": "^22.10.5",
    "@types/ws": "^8.5.14",
    "@typescript-eslint/eslint-plugin": "^8.21.0",
    "@typescript-eslint/parser": "^8.21.0",
    "eslint": "^9.19.0",
    "eslint-config-prettier": "^10.0.1",
    "express": "^4.19.2",
    "jest": "^29.7.0",
    "ts-jest": "^29.2.5",
    "tsx": "^4.16.5",
    "typedoc": "^0.27.6",
    "typedoc-plugin-markdown": "^4.4.1",
    "typedoc-theme-hierarchy": "^5.0.4",
    "typescript": "^5.7.2",
    "typescript-eslint": "^8.21.0"
  },
  "jest": {
    "preset": "ts-jest/presets/default-esm",
    "moduleNameMapper": {
      "^(\\.{1,2}/.*)\\.js$": "$1"
    },
    "extensionsToTreatAsEsm": [
      ".ts"
    ],
    "transform": {
      "^.+\\.tsx?$": [
        "ts-jest",
        {
          "useESM": true,
          "tsconfig": "tsconfig.json"
        }
      ]
    },
    "testEnvironment": "node"
  }
}<|MERGE_RESOLUTION|>--- conflicted
+++ resolved
@@ -60,10 +60,7 @@
     "@langchain/openai": "^0.3.17",
     "@modelcontextprotocol/sdk": "^1.4.1",
     "@opentelemetry/api": "^1.9.0",
-<<<<<<< HEAD
     "@opentelemetry/api-logs": "^0.57.1",
-=======
->>>>>>> d13e7da7
     "@opentelemetry/exporter-logs-otlp-http": "^0.57.1",
     "@opentelemetry/exporter-metrics-otlp-http": "^0.57.1",
     "@opentelemetry/exporter-trace-otlp-http": "^0.57.1",
