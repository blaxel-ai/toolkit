--- conflicted
+++ resolved
@@ -57,13 +57,7 @@
     "@langchain/cohere": "^0.3.2",
     "@langchain/community": "^0.3.26",
     "@langchain/core": "^0.3.33",
-<<<<<<< HEAD
-    "@langchain/deepseek": "^0.0.1",
-    "@langchain/langgraph": "^0.2.41",
-    "@langchain/mistralai": "^0.2.0",
-=======
     "@langchain/langgraph": "^0.2.44",
->>>>>>> 797e525e
     "@langchain/openai": "^0.3.17",
     "@langchain/xai": "^0.0.1",
     "@modelcontextprotocol/sdk": "^1.4.1",
