--- conflicted
+++ resolved
@@ -122,21 +122,9 @@
         url = `https://${process.env[`BL_FUNCTION_${envVar}_SERVICE_NAME`]}.${
           this.settings.runInternalHostname
         }`;
-<<<<<<< HEAD
-        transport = new WebSocketClientTransport(new URL(url), {
-          "x-blaxel-authorization": headers?.["X-Blaxel-Authorization"] || "",
-          "x-blaxel-workspace": headers?.["X-Blaxel-Workspace"] || "",
-        });
-      } else {
-        transport = new WebSocketClientTransport(new URL(url), {
-          "x-blaxel-authorization": headers?.["X-Blaxel-Authorization"] || "",
-          "x-blaxel-workspace": headers?.["X-Blaxel-Workspace"] || "",
-        });
-=======
         transport = new WebSocketClientTransport(new URL(url), headers);
       } else {
         transport = new WebSocketClientTransport(new URL(url), headers);
->>>>>>> eafa6b2f
       }
       try {
         await this.modelContextProtocolClient.connect(transport);
