/**
 * Instrumentation utilities for performance monitoring and tracing.
 */
import { OTLPLogExporter } from "@opentelemetry/exporter-logs-otlp-http";
import { OTLPMetricExporter } from "@opentelemetry/exporter-metrics-otlp-http";
import { OTLPTraceExporter } from "@opentelemetry/exporter-trace-otlp-http";
import { FastifyInstrumentation } from "@opentelemetry/instrumentation-fastify";
import { HttpInstrumentation } from "@opentelemetry/instrumentation-http";
import { Resource } from "@opentelemetry/resources";
import {
    BatchLogRecordProcessor,
    LoggerProvider,
} from "@opentelemetry/sdk-logs";
import {
    MeterProvider,
    PeriodicExportingMetricReader,
} from "@opentelemetry/sdk-metrics";
import { AlwaysOnSampler, BatchSpanProcessor } from "@opentelemetry/sdk-trace-base";
import { NodeTracerProvider } from "@opentelemetry/sdk-trace-node";
<<<<<<< HEAD
import { Instrumentation, registerInstrumentations } from "@opentelemetry/instrumentation";
import { metrics } from '@opentelemetry/api';
import { LangChainInstrumentation } from "@traceloop/instrumentation-langchain";
import { PinoInstrumentation } from "@opentelemetry/instrumentation-pino";
import { logs, Logger } from '@opentelemetry/api-logs';


=======
import { getAuthenticationHeaders } from "../authentication/authentication.js";
import { Instrumentation, registerInstrumentations } from "@opentelemetry/instrumentation";
import { getSettings } from "./settings.js";
import { metrics } from '@opentelemetry/api';
import { LangChainInstrumentation } from "@traceloop/instrumentation-langchain";
import { PinoInstrumentation } from "@opentelemetry/instrumentation-pino";
>>>>>>> d13e7da7
let tracerProvider: NodeTracerProvider | null = null;
let meterProvider: MeterProvider | null = null;
let loggerProvider: LoggerProvider | null = null;

type InstrumentationInfo = {
    modulePath: string;
    className: string;
    requiredPackages: string[]; // At least one package is required
}

<<<<<<< HEAD
let otelLogger: Logger | null = null;
=======
// Initialize instrumentations and log the result
const pinoInstrumentation = new PinoInstrumentation();
const fastifyInstrumentation = new FastifyInstrumentation();
const httpInstrumentation = new HttpInstrumentation();
instrumentApp().then(() => {
}).catch((error) => {
    console.error("Error initializing instrumentation:", error);
});

>>>>>>> d13e7da7

// Define mapping of instrumentor info: (module path, class name, required package)
const instrumentationMap: Record<string, InstrumentationInfo> = {
    "anthropic": {
        modulePath: "@traceloop/instrumentation-anthropic",
        className: "AnthropicInstrumentation",
        requiredPackages: ["anthropic-ai/sdk"]
    },
    "azure": {
        modulePath: "@traceloop/instrumentation-azure",
        className: "AzureInstrumentation",
        requiredPackages: ["azure/openai"]
    },
    "bedrock": {
        modulePath: "@traceloop/instrumentation-bedrock",
        className: "BedrockInstrumentation",
        requiredPackages: ["aws-sdk/client-bedrock-runtime"]
    },
    "chromadb": {
        modulePath: "@traceloop/instrumentation-chromadb",
        className: "ChromaDBInstrumentation",
        requiredPackages: ["chromadb"]
    },
    "cohere": {
        modulePath: "@traceloop/instrumentation-cohere",
        className: "CohereInstrumentation",
        requiredPackages: ["cohere-js"]
    },
    "langchain": {
        modulePath: "@traceloop/instrumentation-langchain",
        className: "LangChainInstrumentation",
        requiredPackages: ["langchain", "@langchain/core", "@langchain/community", "@langchain/langgraph"]
    },
    "llamaindex": {
        modulePath: "@traceloop/instrumentation-llamaindex",
        className: "LlamaIndexInstrumentation",
        requiredPackages: ["llamaindex"]
    },
    "openai": {
        modulePath: "@traceloop/instrumentation-openai",
        className: "OpenAIInstrumentation",
        requiredPackages: ["openai"]
    },
    "pinecone": {
        modulePath: "@traceloop/instrumentation-pinecone",
        className: "PineconeInstrumentation",
        requiredPackages: ["pinecone-database/pinecone"]
    },
    "qdrant": {
        modulePath: "@traceloop/instrumentation-qdrant",
        className: "QdrantInstrumentation",
        requiredPackages: ["qdrant/js-client-rest"]
    },
    "vertexai": {
        modulePath: "@traceloop/instrumentation-vertexai",
        className: "VertexAIInstrumentation",
        requiredPackages: ["google-cloud/aiplatform"]
    }
}

<<<<<<< HEAD
let isInstrumentationInitialized = false;

instrumentApp().then(() => {
}).catch((error) => {
    console.error("Error initializing instrumentation:", error);
});

process.on("SIGINT", () => {
    shutdownInstrumentation().catch(error => {
        console.debug("Fatal error during shutdown:", error);
        process.exit(0);
    });
});

process.on("SIGTERM", () => {
    shutdownInstrumentation().catch(error => {
        console.debug("Fatal error during shutdown:", error);
        process.exit(0);
    });
});



=======
>>>>>>> d13e7da7
/**
 * Retrieve authentication headers.
 */
async function authHeaders(): Promise<Record<string, string>> {
<<<<<<< HEAD
    const getAuthenticationHeaders = require("../authentication/authentication.js");
    const headers = await getAuthenticationHeaders.getAuthenticationHeaders();
=======
    const headers = await getAuthenticationHeaders();
>>>>>>> d13e7da7
    return {
        "x-beamlit-authorization": headers?.["X-Beamlit-Authorization"] || "",
        "x-beamlit-workspace": headers?.["X-Beamlit-Workspace"] || "",
    };
}
/**
 * Initialize and return the LoggerProvider.
 */
export function getLoggerProviderInstance(): LoggerProvider {
    if (!loggerProvider) {
        throw new Error("LoggerProvider is not initialized");
    }
    return loggerProvider;
}
/**
 * Get resource attributes for OpenTelemetry.
 */
function getResourceAttributes(): Record<string, any> {
<<<<<<< HEAD
    const getSettings = require("./settings.js");
    const settings = getSettings.getSettings();
=======
    const settings = getSettings();
>>>>>>> d13e7da7
    return {
        "service.name": settings.name,
        workspace: settings.workspace,
    }
}
/**
 * Initialize and return the OTLP Metric Exporter.
 */
async function getMetricExporter(): Promise<OTLPMetricExporter | null> {
<<<<<<< HEAD
    const getSettings = require("./settings.js");
    const settings = getSettings.getSettings();
=======
    const settings = getSettings();
>>>>>>> d13e7da7
    if (!settings.enableOpentelemetry) {
        return null;
    }
    const headers = await authHeaders();
    return new OTLPMetricExporter({
        headers: headers,
    });
}
/**
 * Initialize and return the OTLP Trace Exporter.
 */
async function getTraceExporter(): Promise<OTLPTraceExporter | null> {
<<<<<<< HEAD
    const getSettings = require("./settings.js");
    const settings = getSettings.getSettings(); 
=======
    const settings = getSettings();
>>>>>>> d13e7da7
    if (!settings.enableOpentelemetry) {
        return null;
    }
    const headers = await authHeaders();
    return new OTLPTraceExporter({
        headers: headers,
    });
}
/**
 * Initialize and return the OTLP Log Exporter.
 */
async function getLogExporter(): Promise<OTLPLogExporter | null> {
<<<<<<< HEAD
    const getSettings = require("./settings.js");
    const settings = getSettings.getSettings();
=======
    const settings = getSettings();
>>>>>>> d13e7da7
    if (!settings.enableOpentelemetry) {
        return null;
    }
    const headers = await authHeaders();
    return new OTLPLogExporter({
        headers: headers,
    });
}

<<<<<<< HEAD
export function getLogger(): Logger {
    if (!otelLogger) {
        throw new Error("Logger is not initialized");
    }
    return otelLogger;
}

=======
>>>>>>> d13e7da7
/**
 * Check if a package is installed
 */
function isPackageInstalled(packageName: string): boolean {
    try {
        require.resolve(packageName);
        return true;
    } catch (e) {
        return false;
    }
}

/**
 * Import and instantiate an instrumentation class
 */
async function importInstrumentationClass(modulePath: string, className: string): Promise<any> {
    try {
        const module = await import(modulePath);
        return module[className];
    } catch (e) {
        console.debug(`Could not import ${className} from ${modulePath}: ${e}`);
        return null;
    }
}

<<<<<<< HEAD
async function loadInstrumentation(): Promise<Instrumentation[]> {
    let instrumentations: Instrumentation[] = [];
    for (const [name, info] of Object.entries(instrumentationMap)) {
        if (info.requiredPackages.some(pkg => isPackageInstalled(pkg))) {
            const module = await importInstrumentationClass(
                info.modulePath,
                info.className
            );
            if (module) {
                try {
                    const instrumentor = new module() as Instrumentation;
                    instrumentor.enable();
                    instrumentations.push(instrumentor);
                    if (name === "langchain") {
                        const langchain = instrumentor as LangChainInstrumentation;

                        const RunnableModule = require("@langchain/core/runnables");
                        const ToolsModule = require("@langchain/core/tools");
                        const ChainsModule = require("langchain/chains");
                        const AgentsModule = require("langchain/agents");
                        const VectorStoresModule = require("@langchain/core/vectorstores");

                        langchain.manuallyInstrument(
                            {
                                runnablesModule: RunnableModule,
                                toolsModule: ToolsModule,
                                chainsModule: ChainsModule,
                                agentsModule: AgentsModule,
                                vectorStoreModule: VectorStoresModule,
                            }
                        );
                    }
                } catch (error) {
                    console.debug(`Failed to instrument ${name}: ${error}`);
                }
            }
=======
function loadInstrumentation(logger: any): Instrumentation[] {
    let instrumentations: Instrumentation[] = [];
    for (const [name, info] of Object.entries(instrumentationMap)) {
        if (info.requiredPackages.some(pkg => isPackageInstalled(pkg))) {
            importInstrumentationClass(
                info.modulePath,
                info.className
            ).then((module: any) => {
                if (module) {
                    try {
                        const instrumentor = new module() as Instrumentation;
                        instrumentor.enable();
                        instrumentations.push(instrumentor);
                        if (name === "langchain") {
                            const langchain = instrumentor as LangChainInstrumentation;

                            const RunnableModule = require("@langchain/core/runnables");
                            const ToolsModule = require("@langchain/core/tools");
                            const ChainsModule = require("langchain/chains");
                            const AgentsModule = require("langchain/agents");
                            const VectorStoresModule = require("@langchain/core/vectorstores");

                            langchain.manuallyInstrument(
                                {
                                    runnablesModule: RunnableModule,
                                    toolsModule: ToolsModule,
                                    chainsModule: ChainsModule,
                                    agentsModule: AgentsModule,
                                    vectorStoreModule: VectorStoresModule,
                                }
                            );
                        }
                        logger.debug(`Successfully instrumented ${name}`);
                    } catch (error) {
                        logger.debug(`Failed to instrument ${name}: ${error}`);
                    }
                } else {
                    logger.debug(`Could not load instrumentor for ${name}`);
                }
            }).catch((error: any) => {
                logger.debug(`Failed to load instrumentation for ${name}: ${error}`);
            });
>>>>>>> d13e7da7
        }
    }
    return instrumentations;
}

<<<<<<< HEAD

=======
>>>>>>> d13e7da7
/**
 * Instrument the Fastify application with OpenTelemetry.
 */
export async function instrumentApp() {
<<<<<<< HEAD
    if (!process.env.BL_ENABLE_OPENTELEMETRY || isInstrumentationInitialized) {
        return;
    }
    isInstrumentationInitialized = true;

    const pinoInstrumentation = new PinoInstrumentation();
    const fastifyInstrumentation = new FastifyInstrumentation();
    const httpInstrumentation = new HttpInstrumentation();
    
    const instrumentations = await loadInstrumentation();
    
    instrumentations.push(fastifyInstrumentation);
    instrumentations.push(httpInstrumentation);
    instrumentations.push(pinoInstrumentation);

    const resource = new Resource(getResourceAttributes());


    // Initialize Logger Provider with exporter
    const logExporter = await getLogExporter();
    if (!logExporter) {
        throw new Error("Log exporter is not initialized");
    }
    loggerProvider = new LoggerProvider({
        resource,
    });
    loggerProvider.addLogRecordProcessor(new BatchLogRecordProcessor(logExporter));
    logs.setGlobalLoggerProvider(loggerProvider);

    


    // Initialize Tracer Provider with exporter
=======
    // Instrument Fastify and HTTP and Pino
    const loggerLib = await import("./logger.js");
    const logger = loggerLib.logger;
    // Dynamically load and enable instrumentations based on installed packages

    const instrumentations = loadInstrumentation(logger);
    instrumentations.push(fastifyInstrumentation);
    instrumentations.push(httpInstrumentation);
    instrumentations.push(pinoInstrumentation);
    const settings = getSettings();
    if (!settings.enableOpentelemetry) {
        return;
    }

    const resource = new Resource(getResourceAttributes());

    // Initialize Tracer Provider with exporter
    //const traceExporter = await getTraceExporter();
>>>>>>> d13e7da7
    const traceExporter = await getTraceExporter();
    if (!traceExporter) {
        throw new Error("Trace exporter is not initialized");
    }
    tracerProvider = new NodeTracerProvider({
        resource,
        sampler: new AlwaysOnSampler(),
        spanProcessors: [new BatchSpanProcessor(traceExporter)],
    });
    tracerProvider.register(); // This registers it as the global tracer provider
<<<<<<< HEAD
=======

>>>>>>> d13e7da7
    // Initialize Meter Provider with exporter
    const metricExporter = await getMetricExporter();
    if (!metricExporter) {
        throw new Error("Metric exporter is not initialized");
    }
    meterProvider = new MeterProvider({
        resource,
        readers: [
            new PeriodicExportingMetricReader({
                exporter: metricExporter,
                exportIntervalMillis: 60000,
            })
        ]
    });
    // Register as global meter provider
    metrics.setGlobalMeterProvider(meterProvider);

<<<<<<< HEAD
    registerInstrumentations({
        instrumentations: instrumentations,
=======
    // Initialize Logger Provider with exporter
    const logExporter = await getLogExporter();
    if (!logExporter) {
        throw new Error("Log exporter is not initialized");
    }
    loggerProvider = new LoggerProvider({
        resource,
    });
    loggerProvider.addLogRecordProcessor(new BatchLogRecordProcessor(logExporter));

    registerInstrumentations({
        instrumentations: instrumentations,
        loggerProvider: loggerProvider,
        tracerProvider: tracerProvider,
        meterProvider: meterProvider,
    });

    process.on("SIGINT", () => {
        shutdownInstrumentation().catch(error => {
            console.debug("Fatal error during shutdown:", error);
            process.exit(0);
        });
    });

    process.on("SIGTERM", () => {
        shutdownInstrumentation().catch(error => {
            console.debug("Fatal error during shutdown:", error);
            process.exit(0);
        });
>>>>>>> d13e7da7
    });
}

/**
 * Shutdown OpenTelemetry instrumentation.
 */
async function shutdownInstrumentation() {
    try {
        const shutdownPromises = [];
<<<<<<< HEAD
=======

>>>>>>> d13e7da7
        if (tracerProvider) {
            shutdownPromises.push(
                tracerProvider.shutdown()
                    .catch(error => console.debug("Error shutting down tracer provider:", error))
            );
        }

        if (meterProvider) {
            shutdownPromises.push(
                meterProvider.shutdown()
                    .catch(error => console.debug("Error shutting down meter provider:", error))
            );
        }

        if (loggerProvider) {
            shutdownPromises.push(
                loggerProvider.shutdown()
                    .catch(error => console.debug("Error shutting down logger provider:", error))
            );
        }

        // Wait for all providers to shutdown with a timeout
        await Promise.race([
            Promise.all(shutdownPromises),
            new Promise(resolve => setTimeout(resolve, 5000)) // 5 second timeout
        ]);

        process.exit(0);
    } catch (error) {
        console.error("Error during shutdown:", error);
        process.exit(1);
    }
}<|MERGE_RESOLUTION|>--- conflicted
+++ resolved
@@ -17,7 +17,6 @@
 } from "@opentelemetry/sdk-metrics";
 import { AlwaysOnSampler, BatchSpanProcessor } from "@opentelemetry/sdk-trace-base";
 import { NodeTracerProvider } from "@opentelemetry/sdk-trace-node";
-<<<<<<< HEAD
 import { Instrumentation, registerInstrumentations } from "@opentelemetry/instrumentation";
 import { metrics } from '@opentelemetry/api';
 import { LangChainInstrumentation } from "@traceloop/instrumentation-langchain";
@@ -25,14 +24,6 @@
 import { logs, Logger } from '@opentelemetry/api-logs';
 
 
-=======
-import { getAuthenticationHeaders } from "../authentication/authentication.js";
-import { Instrumentation, registerInstrumentations } from "@opentelemetry/instrumentation";
-import { getSettings } from "./settings.js";
-import { metrics } from '@opentelemetry/api';
-import { LangChainInstrumentation } from "@traceloop/instrumentation-langchain";
-import { PinoInstrumentation } from "@opentelemetry/instrumentation-pino";
->>>>>>> d13e7da7
 let tracerProvider: NodeTracerProvider | null = null;
 let meterProvider: MeterProvider | null = null;
 let loggerProvider: LoggerProvider | null = null;
@@ -43,19 +34,7 @@
     requiredPackages: string[]; // At least one package is required
 }
 
-<<<<<<< HEAD
 let otelLogger: Logger | null = null;
-=======
-// Initialize instrumentations and log the result
-const pinoInstrumentation = new PinoInstrumentation();
-const fastifyInstrumentation = new FastifyInstrumentation();
-const httpInstrumentation = new HttpInstrumentation();
-instrumentApp().then(() => {
-}).catch((error) => {
-    console.error("Error initializing instrumentation:", error);
-});
-
->>>>>>> d13e7da7
 
 // Define mapping of instrumentor info: (module path, class name, required package)
 const instrumentationMap: Record<string, InstrumentationInfo> = {
@@ -116,7 +95,6 @@
     }
 }
 
-<<<<<<< HEAD
 let isInstrumentationInitialized = false;
 
 instrumentApp().then(() => {
@@ -140,18 +118,13 @@
 
 
 
-=======
->>>>>>> d13e7da7
+
 /**
  * Retrieve authentication headers.
  */
 async function authHeaders(): Promise<Record<string, string>> {
-<<<<<<< HEAD
     const getAuthenticationHeaders = require("../authentication/authentication.js");
     const headers = await getAuthenticationHeaders.getAuthenticationHeaders();
-=======
-    const headers = await getAuthenticationHeaders();
->>>>>>> d13e7da7
     return {
         "x-beamlit-authorization": headers?.["X-Beamlit-Authorization"] || "",
         "x-beamlit-workspace": headers?.["X-Beamlit-Workspace"] || "",
@@ -170,12 +143,8 @@
  * Get resource attributes for OpenTelemetry.
  */
 function getResourceAttributes(): Record<string, any> {
-<<<<<<< HEAD
     const getSettings = require("./settings.js");
     const settings = getSettings.getSettings();
-=======
-    const settings = getSettings();
->>>>>>> d13e7da7
     return {
         "service.name": settings.name,
         workspace: settings.workspace,
@@ -185,12 +154,8 @@
  * Initialize and return the OTLP Metric Exporter.
  */
 async function getMetricExporter(): Promise<OTLPMetricExporter | null> {
-<<<<<<< HEAD
     const getSettings = require("./settings.js");
     const settings = getSettings.getSettings();
-=======
-    const settings = getSettings();
->>>>>>> d13e7da7
     if (!settings.enableOpentelemetry) {
         return null;
     }
@@ -203,12 +168,8 @@
  * Initialize and return the OTLP Trace Exporter.
  */
 async function getTraceExporter(): Promise<OTLPTraceExporter | null> {
-<<<<<<< HEAD
     const getSettings = require("./settings.js");
     const settings = getSettings.getSettings(); 
-=======
-    const settings = getSettings();
->>>>>>> d13e7da7
     if (!settings.enableOpentelemetry) {
         return null;
     }
@@ -221,12 +182,8 @@
  * Initialize and return the OTLP Log Exporter.
  */
 async function getLogExporter(): Promise<OTLPLogExporter | null> {
-<<<<<<< HEAD
     const getSettings = require("./settings.js");
     const settings = getSettings.getSettings();
-=======
-    const settings = getSettings();
->>>>>>> d13e7da7
     if (!settings.enableOpentelemetry) {
         return null;
     }
@@ -236,7 +193,6 @@
     });
 }
 
-<<<<<<< HEAD
 export function getLogger(): Logger {
     if (!otelLogger) {
         throw new Error("Logger is not initialized");
@@ -244,8 +200,6 @@
     return otelLogger;
 }
 
-=======
->>>>>>> d13e7da7
 /**
  * Check if a package is installed
  */
@@ -271,7 +225,6 @@
     }
 }
 
-<<<<<<< HEAD
 async function loadInstrumentation(): Promise<Instrumentation[]> {
     let instrumentations: Instrumentation[] = [];
     for (const [name, info] of Object.entries(instrumentationMap)) {
@@ -308,64 +261,16 @@
                     console.debug(`Failed to instrument ${name}: ${error}`);
                 }
             }
-=======
-function loadInstrumentation(logger: any): Instrumentation[] {
-    let instrumentations: Instrumentation[] = [];
-    for (const [name, info] of Object.entries(instrumentationMap)) {
-        if (info.requiredPackages.some(pkg => isPackageInstalled(pkg))) {
-            importInstrumentationClass(
-                info.modulePath,
-                info.className
-            ).then((module: any) => {
-                if (module) {
-                    try {
-                        const instrumentor = new module() as Instrumentation;
-                        instrumentor.enable();
-                        instrumentations.push(instrumentor);
-                        if (name === "langchain") {
-                            const langchain = instrumentor as LangChainInstrumentation;
-
-                            const RunnableModule = require("@langchain/core/runnables");
-                            const ToolsModule = require("@langchain/core/tools");
-                            const ChainsModule = require("langchain/chains");
-                            const AgentsModule = require("langchain/agents");
-                            const VectorStoresModule = require("@langchain/core/vectorstores");
-
-                            langchain.manuallyInstrument(
-                                {
-                                    runnablesModule: RunnableModule,
-                                    toolsModule: ToolsModule,
-                                    chainsModule: ChainsModule,
-                                    agentsModule: AgentsModule,
-                                    vectorStoreModule: VectorStoresModule,
-                                }
-                            );
-                        }
-                        logger.debug(`Successfully instrumented ${name}`);
-                    } catch (error) {
-                        logger.debug(`Failed to instrument ${name}: ${error}`);
-                    }
-                } else {
-                    logger.debug(`Could not load instrumentor for ${name}`);
-                }
-            }).catch((error: any) => {
-                logger.debug(`Failed to load instrumentation for ${name}: ${error}`);
-            });
->>>>>>> d13e7da7
         }
     }
     return instrumentations;
 }
 
-<<<<<<< HEAD
-
-=======
->>>>>>> d13e7da7
+
 /**
  * Instrument the Fastify application with OpenTelemetry.
  */
 export async function instrumentApp() {
-<<<<<<< HEAD
     if (!process.env.BL_ENABLE_OPENTELEMETRY || isInstrumentationInitialized) {
         return;
     }
@@ -399,26 +304,6 @@
 
 
     // Initialize Tracer Provider with exporter
-=======
-    // Instrument Fastify and HTTP and Pino
-    const loggerLib = await import("./logger.js");
-    const logger = loggerLib.logger;
-    // Dynamically load and enable instrumentations based on installed packages
-
-    const instrumentations = loadInstrumentation(logger);
-    instrumentations.push(fastifyInstrumentation);
-    instrumentations.push(httpInstrumentation);
-    instrumentations.push(pinoInstrumentation);
-    const settings = getSettings();
-    if (!settings.enableOpentelemetry) {
-        return;
-    }
-
-    const resource = new Resource(getResourceAttributes());
-
-    // Initialize Tracer Provider with exporter
-    //const traceExporter = await getTraceExporter();
->>>>>>> d13e7da7
     const traceExporter = await getTraceExporter();
     if (!traceExporter) {
         throw new Error("Trace exporter is not initialized");
@@ -429,10 +314,7 @@
         spanProcessors: [new BatchSpanProcessor(traceExporter)],
     });
     tracerProvider.register(); // This registers it as the global tracer provider
-<<<<<<< HEAD
-=======
-
->>>>>>> d13e7da7
+
     // Initialize Meter Provider with exporter
     const metricExporter = await getMetricExporter();
     if (!metricExporter) {
@@ -450,40 +332,8 @@
     // Register as global meter provider
     metrics.setGlobalMeterProvider(meterProvider);
 
-<<<<<<< HEAD
     registerInstrumentations({
         instrumentations: instrumentations,
-=======
-    // Initialize Logger Provider with exporter
-    const logExporter = await getLogExporter();
-    if (!logExporter) {
-        throw new Error("Log exporter is not initialized");
-    }
-    loggerProvider = new LoggerProvider({
-        resource,
-    });
-    loggerProvider.addLogRecordProcessor(new BatchLogRecordProcessor(logExporter));
-
-    registerInstrumentations({
-        instrumentations: instrumentations,
-        loggerProvider: loggerProvider,
-        tracerProvider: tracerProvider,
-        meterProvider: meterProvider,
-    });
-
-    process.on("SIGINT", () => {
-        shutdownInstrumentation().catch(error => {
-            console.debug("Fatal error during shutdown:", error);
-            process.exit(0);
-        });
-    });
-
-    process.on("SIGTERM", () => {
-        shutdownInstrumentation().catch(error => {
-            console.debug("Fatal error during shutdown:", error);
-            process.exit(0);
-        });
->>>>>>> d13e7da7
     });
 }
 
@@ -493,10 +343,6 @@
 async function shutdownInstrumentation() {
     try {
         const shutdownPromises = [];
-<<<<<<< HEAD
-=======
-
->>>>>>> d13e7da7
         if (tracerProvider) {
             shutdownPromises.push(
                 tracerProvider.shutdown()
