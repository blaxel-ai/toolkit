--- conflicted
+++ resolved
@@ -30,16 +30,8 @@
         specifier: ^0.3.33
         version: 0.3.33(openai@4.80.0(ws@8.18.0)(zod@3.24.1))
       '@langchain/langgraph':
-<<<<<<< HEAD
-        specifier: ^0.2.41
-        version: 0.2.41(@langchain/core@0.3.33(openai@4.80.0(ws@8.18.0)(zod@3.24.1)))
-      '@langchain/mistralai':
-        specifier: ^0.2.0
-        version: 0.2.0(@langchain/core@0.3.33(openai@4.80.0(ws@8.18.0)(zod@3.24.1)))
-=======
         specifier: ^0.2.44
         version: 0.2.44(@langchain/core@0.3.33(openai@4.80.0(ws@8.18.0)(zod@3.24.1)))
->>>>>>> 797e525e
       '@langchain/openai':
         specifier: ^0.3.17
         version: 0.3.17(@langchain/core@0.3.33(openai@4.80.0(ws@8.18.0)(zod@3.24.1)))(ws@8.18.0)
@@ -5854,13 +5846,10 @@
   '@types/uuid@10.0.0': {}
 
   '@types/uuid@9.0.8': {}
-<<<<<<< HEAD
-=======
 
   '@types/ws@8.5.14':
     dependencies:
       '@types/node': 22.10.5
->>>>>>> 797e525e
 
   '@types/yargs-parser@21.0.3': {}
 
@@ -6101,8 +6090,6 @@
 
   binary-extensions@2.3.0: {}
 
-<<<<<<< HEAD
-=======
   body-parser@1.20.3:
     dependencies:
       bytes: 3.1.2
@@ -6120,7 +6107,6 @@
     transitivePeerDependencies:
       - supports-color
 
->>>>>>> 797e525e
   bowser@2.11.0: {}
 
   brace-expansion@1.1.11:
@@ -6260,13 +6246,10 @@
     dependencies:
       lodash.clonedeep: 4.5.0
       yargs-parser: 20.2.9
-<<<<<<< HEAD
-=======
 
   cookie-signature@1.0.6: {}
 
   cookie@0.7.1: {}
->>>>>>> 797e525e
 
   cookie@1.0.2: {}
 
@@ -6330,8 +6313,6 @@
       call-bind-apply-helpers: 1.0.1
       es-errors: 1.3.0
       gopd: 1.2.0
-<<<<<<< HEAD
-=======
 
   duplexify@4.1.3:
     dependencies:
@@ -6339,7 +6320,6 @@
       inherits: 2.0.4
       readable-stream: 3.6.2
       stream-shift: 1.0.3
->>>>>>> 797e525e
 
   ecdsa-sig-formatter@1.0.11:
     dependencies:
@@ -6376,8 +6356,6 @@
   es-object-atoms@1.1.1:
     dependencies:
       es-errors: 1.3.0
-<<<<<<< HEAD
-=======
 
   esbuild@0.23.1:
     optionalDependencies:
@@ -6405,7 +6383,6 @@
       '@esbuild/win32-arm64': 0.23.1
       '@esbuild/win32-ia32': 0.23.1
       '@esbuild/win32-x64': 0.23.1
->>>>>>> 797e525e
 
   escalade@3.2.0: {}
 
@@ -6603,11 +6580,8 @@
   fast-xml-parser@4.4.1:
     dependencies:
       strnum: 1.0.5
-<<<<<<< HEAD
-=======
 
   fastify-plugin@5.0.1: {}
->>>>>>> 797e525e
 
   fastify@5.2.1:
     dependencies:
@@ -7260,11 +7234,8 @@
       - supports-color
       - ts-node
 
-<<<<<<< HEAD
-=======
   joycon@3.1.1: {}
 
->>>>>>> 797e525e
   js-base64@3.7.2: {}
 
   js-tiktoken@1.0.16:
@@ -7433,13 +7404,10 @@
       tmpl: 1.0.5
 
   math-intrinsics@1.1.0: {}
-<<<<<<< HEAD
-=======
 
   media-typer@0.3.0: {}
 
   merge-descriptors@1.0.3: {}
->>>>>>> 797e525e
 
   merge-stream@2.0.0: {}
 
@@ -7509,11 +7477,8 @@
       path-key: 3.1.1
 
   object-inspect@1.13.3: {}
-<<<<<<< HEAD
-=======
 
   obliterator@2.0.5: {}
->>>>>>> 797e525e
 
   on-exit-leak-free@2.1.2: {}
 
@@ -7723,13 +7688,10 @@
   qs@6.11.2:
     dependencies:
       side-channel: 1.1.0
-<<<<<<< HEAD
-=======
 
   qs@6.13.0:
     dependencies:
       side-channel: 1.1.0
->>>>>>> 797e525e
 
   querystringify@2.2.0: {}
 
@@ -8071,8 +8033,6 @@
   tslib@1.14.1: {}
 
   tslib@2.8.1: {}
-<<<<<<< HEAD
-=======
 
   tsx@4.19.2:
     dependencies:
@@ -8080,7 +8040,6 @@
       get-tsconfig: 4.10.0
     optionalDependencies:
       fsevents: 2.3.3
->>>>>>> 797e525e
 
   type-check@0.4.0:
     dependencies:
